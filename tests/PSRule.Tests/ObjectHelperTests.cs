--- conflicted
+++ resolved
@@ -16,18 +16,6 @@
         {
             var testObject = GetTestObject();
 
-<<<<<<< HEAD
-            Runtime.ObjectHelper.GetField(bindingContext: null, targetObject: testObject, name: "Name", caseSensitive: true, value: out var actual1);
-            Runtime.ObjectHelper.GetField(bindingContext: null, targetObject: testObject, name: "Value.Value1", caseSensitive: false, value: out var actual2);
-            Runtime.ObjectHelper.GetField(bindingContext: null, targetObject: testObject, name: "Metadata.'app.kubernetes.io/name'", caseSensitive: false, value: out var actual3);
-            Runtime.ObjectHelper.GetField(bindingContext: null, targetObject: testObject, name: "Value2[1]", caseSensitive: false, value: out var actual4);
-            Runtime.ObjectHelper.GetField(bindingContext: null, targetObject: testObject, name: ".", caseSensitive: true, value: out var actual5);
-            Runtime.ObjectHelper.GetField(bindingContext: null, targetObject: testObject, name: ".Value2[1]", caseSensitive: false, value: out var actual6);
-            Runtime.ObjectHelper.GetField(bindingContext: null, targetObject: testObject, name: ".Value3[1]", caseSensitive: false, value: out var actual7);
-            Runtime.ObjectHelper.GetField(bindingContext: null, targetObject: testObject, name: ".Value4[0]", caseSensitive: false, value: out var actual8);
-            Runtime.ObjectHelper.GetField(bindingContext: null, targetObject: testObject, name: ".Value5.name", caseSensitive: false, value: out var actual9);
-            Runtime.ObjectHelper.GetField(bindingContext: null, targetObject: testObject, name: ".Value5[2]", caseSensitive: false, value: out var actual10);
-=======
             ObjectHelper.GetPath(bindingContext: null, targetObject: testObject, path: "Name", caseSensitive: true, value: out object actual1);
             ObjectHelper.GetPath(bindingContext: null, targetObject: testObject, path: "Value.Value1", caseSensitive: false, value: out object actual2);
             ObjectHelper.GetPath(bindingContext: null, targetObject: testObject, path: "Metadata.'app.kubernetes.io/name'", caseSensitive: false, value: out object actual3);
@@ -38,7 +26,6 @@
             ObjectHelper.GetPath(bindingContext: null, targetObject: testObject, path: ".Value4[0]", caseSensitive: false, value: out object actual8);
             ObjectHelper.GetPath(bindingContext: null, targetObject: testObject, path: ".Value5.name", caseSensitive: false, value: out object actual9);
             ObjectHelper.GetPath(bindingContext: null, targetObject: testObject, path: ".Value5[2]", caseSensitive: false, value: out object actual10);
->>>>>>> 6cb2df7d
 
             Assert.Equal(expected: testObject.Name, actual: actual1);
             Assert.Equal(expected: testObject.Value.Value1, actual: actual2);
@@ -62,13 +49,8 @@
             };
             var testObject = ResourceTags.FromHashtable(hashtable);
 
-<<<<<<< HEAD
-            Runtime.ObjectHelper.GetField(bindingContext: null, targetObject: testObject, name: "Name", caseSensitive: true, value: out var actual1);
-            Runtime.ObjectHelper.GetField(bindingContext: null, targetObject: testObject, name: "Value", caseSensitive: true, value: out var actual2);
-=======
             ObjectHelper.GetPath(bindingContext: null, targetObject: testObject, path: "Name", caseSensitive: true, value: out object actual1);
             ObjectHelper.GetPath(bindingContext: null, targetObject: testObject, path: "Value", caseSensitive: true, value: out object actual2);
->>>>>>> 6cb2df7d
 
             Assert.Equal(expected: testObject["Name"], actual: actual1);
             Assert.Equal(expected: testObject["Value"], actual: actual2);
