--- conflicted
+++ resolved
@@ -183,9 +183,15 @@
       <CopyToOutputDirectory>PreserveNewest</CopyToOutputDirectory>
     </None>
   </ItemGroup>
-<<<<<<< HEAD
-
-  <!-- Cop test modules for unit tests. -->
+   
+  <Target Name="CopyFile_ForTest_Issue2885" AfterTargets="Build">
+    <Copy
+        SourceFiles="$(ProjectDir)FromFileBaseline.Rule.ps1"
+        DestinationFolder="$(TargetDir)John's Documents"
+    />
+  </Target>
+
+  <!-- Copy test modules for unit tests. -->
   <ItemGroup>
     <Module7FilesToCopy Include="$(ProjectDir)TestModule7\TestModule7.psd1" />
     <Module7FilesToCopy Include="$(ProjectDir)TestModule7\Baseline.Rule.yaml" />
@@ -204,14 +210,4 @@
     />
   </Target>
 
-=======
-  
-  <Target Name="CopyFile_ForTest_Issue2885" AfterTargets="Build">
-    <Copy
-        SourceFiles="$(ProjectDir)FromFileBaseline.Rule.ps1"
-        DestinationFolder="$(TargetDir)John's Documents"
-    />
-  </Target>
-  
->>>>>>> 3d9b181d
 </Project>