--- conflicted
+++ resolved
@@ -14,146 +14,7 @@
     /// </summary>
     internal static class ObjectHelper
     {
-<<<<<<< HEAD
-        [DebuggerStepThrough]
-        private sealed class NameTokenStream
-        {
-            private const char Separator = '.';
-            private const char Quoted = '\'';
-            private const char OpenIndex = '[';
-            private const char CloseIndex = ']';
-
-            private readonly string Name;
-            private readonly int Last;
-
-            private bool inQuote;
-            private bool inIndex;
-
-            public int Position = -1;
-            public char Current;
-
-            public NameTokenStream(string name)
-            {
-                Name = name;
-                Last = Name.Length - 1;
-            }
-
-            /// <summary>
-            /// Find the start of the sequence.
-            /// </summary>
-            /// <returns>Return true when more characters follow.</returns>
-            public bool Next()
-            {
-                if (Position < Last)
-                {
-                    Position++;
-                    if (Name[Position] == Separator && Position > 0)
-                    {
-                        Position++;
-                    }
-                    else if (Name[Position] == Quoted)
-                    {
-                        Position++;
-                        inQuote = true;
-                    }
-                    Current = Name[Position];
-                    return true;
-                }
-                return false;
-            }
-
-            /// <summary>
-            /// Find the end of the sequence and return the index.
-            /// </summary>
-            /// <returns>The index of the sequence end.</returns>
-            public int IndexOf(out NameTokenType tokenType)
-            {
-                tokenType = Position == 0 && Current == Separator ? NameTokenType.Self : NameTokenType.Field;
-                if (tokenType == NameTokenType.Self)
-                    return Position;
-
-                while (Position < Last)
-                {
-                    Position++;
-                    Current = Name[Position];
-
-                    if (inQuote)
-                    {
-                        if (Current == Quoted)
-                        {
-                            inQuote = false;
-                            return Position - 1;
-                        }
-                    }
-                    else if (Current == Separator)
-                    {
-                        return Position - 1;
-                    }
-                    else if (inIndex)
-                    {
-                        if (Current == CloseIndex)
-                        {
-                            tokenType = NameTokenType.Index;
-                            inIndex = false;
-                            return Position - 1;
-                        }
-                    }
-                    else if (Current == OpenIndex)
-                    {
-                        // Next token will be an Index
-                        inIndex = true;
-
-                        // Return end of token
-                        return Position - 1;
-                    }
-                }
-                return Position;
-            }
-
-            public NameToken Get()
-            {
-                var token = new NameToken();
-                var result = token;
-                while (Next())
-                {
-                    var start = Position;
-                    if (start > 0)
-                    {
-                        token.Next = new NameToken();
-                        token = token.Next;
-                    }
-
-                    // Jump to the next separator or end
-                    var end = IndexOf(out var tokenType);
-                    token.Type = tokenType;
-                    if (tokenType == NameTokenType.Field)
-                    {
-                        token.Name = Name.Substring(start, end - start + 1);
-                    }
-                    else if (tokenType == NameTokenType.Index)
-                    {
-                        token.Index = int.Parse(Name.Substring(start, end - start + 1), Thread.CurrentThread.CurrentCulture);
-                    }
-                }
-                return result;
-            }
-        }
-
-        private sealed class DynamicPropertyBinder : GetMemberBinder
-        {
-            internal DynamicPropertyBinder(string name, bool ignoreCase)
-                : base(name, ignoreCase) { }
-
-            public override DynamicMetaObject FallbackGetMember(DynamicMetaObject target, DynamicMetaObject errorSuggestion)
-            {
-                return null;
-            }
-        }
-
-        public static bool GetField(PSObject targetObject, string name, bool caseSensitive, out object value)
-=======
         public static bool GetPath(PSObject targetObject, string path, bool caseSensitive, out object value)
->>>>>>> 6cb2df7d
         {
             return targetObject.BaseObject is IDictionary dictionary ?
                 TryDictionary(dictionary, path, caseSensitive, out value) :
@@ -162,89 +23,8 @@
 
         public static bool GetPath(IBindingContext bindingContext, object targetObject, string path, bool caseSensitive, out object value)
         {
-<<<<<<< HEAD
-            value = null;
-            var baseObject = GetBaseObject(targetObject);
-            if (baseObject == null)
-                return false;
-
-            var baseType = baseObject.GetType();
-            object field = null;
-            var foundField = false;
-
-            // Handle this object
-            if (token.Type == NameTokenType.Self)
-            {
-                field = baseObject;
-                foundField = true;
-            }
-            // Handle dictionaries and hashtables
-            else if (token.Type == NameTokenType.Field && baseObject is IDictionary dictionary)
-            {
-                if (TryDictionary(dictionary, token.Name, caseSensitive, out field))
-                    foundField = true;
-            }
-            // Handle PSObjects
-            else if (token.Type == NameTokenType.Field && targetObject is PSObject psObject)
-            {
-                if (TryPropertyValue(psObject, token.Name, caseSensitive, out field))
-                    foundField = true;
-            }
-            // Handle DynamicObjects
-            else if (token.Type == NameTokenType.Field && targetObject is DynamicObject dynamicObject)
-            {
-                if (TryPropertyValue(dynamicObject, token.Name, caseSensitive, out field))
-                    foundField = true;
-            }
-            // Handle all other CLR types
-            else if (token.Type == NameTokenType.Field)
-            {
-                if (TryPropertyValue(targetObject, token.Name, baseType, caseSensitive, out field) ||
-                    TryFieldValue(targetObject, token.Name, baseType, caseSensitive, out field) ||
-                    TryIndexerProperty(targetObject, token.Name, baseType, out field))
-                    foundField = true;
-            }
-            // Handle array indexes
-            else if (token.Type == NameTokenType.Index && baseType.IsArray && baseObject is Array array && token.Index < array.Length)
-            {
-                field = array.GetValue(token.Index);
-                foundField = true;
-            }
-            // Handle IList
-            else if (token.Type == NameTokenType.Index && baseObject is IList list && token.Index < list.Count)
-            {
-                field = list[token.Index];
-                foundField = true;
-            }
-            // Handle IEnumerable
-            else if (token.Type == NameTokenType.Index && baseObject is IEnumerable enumerable && TryEnumerableIndex(enumerable, token.Index, out var element))
-            {
-                field = element;
-                foundField = true;
-            }
-            else if (token.Type == NameTokenType.Index)
-            {
-                if (TryIndexerProperty(targetObject, token.Index, baseType, out field))
-                    foundField = true;
-            }
-
-            if (foundField)
-            {
-                if (token.Next == null)
-                {
-                    value = field;
-                    return true;
-                }
-                else
-                {
-                    return GetField(targetObject: field, token: token.Next, caseSensitive: caseSensitive, value: out value);
-                }
-            }
-            return false;
-=======
             var expression = GetPathExpression(bindingContext, path);
             return expression.TryGet(targetObject, caseSensitive, out value);
->>>>>>> 6cb2df7d
         }
 
         public static bool GetPath(IBindingContext bindingContext, object targetObject, string path, bool caseSensitive, out object[] value)
@@ -282,91 +62,6 @@
             return true;
         }
 
-<<<<<<< HEAD
-        private static bool TryPropertyValue(DynamicObject targetObject, string propertyName, bool caseSensitive, out object value)
-        {
-            return targetObject.TryGetMember(new DynamicPropertyBinder(propertyName, !caseSensitive), out value);
-        }
-
-        private static bool TryFieldValue(object targetObject, string fieldName, Type baseType, bool caseSensitive, out object value)
-        {
-            value = null;
-            var bindingFlags = caseSensitive ? BindingFlags.Default : BindingFlags.IgnoreCase;
-            var fieldInfo = baseType.GetField(fieldName, bindingAttr: bindingFlags | BindingFlags.Instance | BindingFlags.Public);
-            if (fieldInfo == null)
-                return false;
-
-            value = fieldInfo.GetValue(targetObject);
-            return true;
-        }
-
-        private static bool TryIndexerProperty(object targetObject, object index, Type baseType, out object value)
-        {
-            value = null;
-            var properties = baseType.GetProperties();
-            foreach (var pi in GetIndexerProperties(baseType))
-            {
-                var p = pi.GetIndexParameters();
-                if (p.Length > 0)
-                {
-                    try
-                    {
-                        var converter = GetConverter(p[0].ParameterType);
-                        var p1 = converter(index);
-                        value = pi.GetValue(targetObject, new object[] { p1 });
-                        return true;
-                    }
-                    catch
-                    {
-                        // Discard converter exceptions
-                    }
-                }
-            }
-            return false;
-        }
-
-        private static Converter<object, object> GetConverter(Type targetType)
-        {
-            var convertAtribute = targetType.GetCustomAttribute<TypeConverterAttribute>();
-            if (convertAtribute != null)
-            {
-                var converterType = Type.GetType(convertAtribute.ConverterTypeName);
-                if (converterType.IsSubclassOf(typeof(TypeConverter)))
-                {
-                    var converter = (TypeConverter)Activator.CreateInstance(converterType);
-                    return s => converter.ConvertFrom(s);
-                }
-                else if (converterType.IsSubclassOf(typeof(PSTypeConverter)))
-                {
-                    var converter = (PSTypeConverter)Activator.CreateInstance(converterType);
-                    return s => converter.ConvertFrom(s, targetType, Thread.CurrentThread.CurrentCulture, true);
-                }
-            }
-            return s => Convert.ChangeType(s, targetType);
-        }
-
-        private static IEnumerable<PropertyInfo> GetIndexerProperties(Type baseType)
-        {
-            var attribute = baseType.GetCustomAttribute<DefaultMemberAttribute>();
-            if (attribute != null)
-            {
-                var property = baseType.GetProperty(attribute.MemberName);
-                yield return property;
-            }
-            else
-            {
-                var properties = baseType.GetProperties();
-                foreach (var pi in properties)
-                {
-                    var p = pi.GetIndexParameters();
-                    if (p.Length > 0)
-                        yield return pi;
-                }
-            }
-        }
-
-=======
->>>>>>> 6cb2df7d
         /// <summary>
         /// Get a token for the specified name either by creating or reading from cache.
         /// </summary>
@@ -374,11 +69,7 @@
         private static PathExpression GetPathExpression(IBindingContext bindingContext, string path)
         {
             // Try to load nameToken from cache
-<<<<<<< HEAD
-            if (bindingContext == null || !bindingContext.GetNameToken(expression: name, nameToken: out var nameToken))
-=======
             if (bindingContext == null || !bindingContext.GetPathExpression(path, out PathExpression expression))
->>>>>>> 6cb2df7d
             {
                 expression = PathExpression.Create(path);
                 if (bindingContext != null)
