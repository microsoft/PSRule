// Copyright (c) Microsoft Corporation.
// Licensed under the MIT License.

using System;
using System.Collections;
using System.Collections.Generic;
using System.IO;
using System.Linq;
using System.Management.Automation;
using PSRule.Badges;
using PSRule.Data;
using PSRule.Pipeline;

namespace PSRule.Runtime
{
    /// <summary>
    /// A set of context properties that are exposed at runtime through the $PSRule variable.
    /// </summary>
    public sealed class PSRule : ScopedItem
    {
        private ITargetSourceCollection _Source;
        private ITargetIssueCollection _Issue;
        private IBadgeBuilder _BadgeBuilder;

        public PSRule() { }

        internal PSRule(RunspaceContext context)
            : base(context) { }

        [System.Diagnostics.CodeAnalysis.SuppressMessage("Design", "CA1034:Nested types should not be visible", Justification = "Exposed as helper for PowerShell.")]
        private sealed class PSRuleSource : ScopedItem, ITargetSourceCollection
        {
            internal PSRuleSource(RunspaceContext context)
                : base(context) { }

            public TargetSourceInfo this[string type]
            {
                get
                {
                    return GetContext().TargetObject?.Source[type];
                }
            }
        }

        [System.Diagnostics.CodeAnalysis.SuppressMessage("Design", "CA1034:Nested types should not be visible", Justification = "Exposed as helper for PowerShell.")]
        private sealed class PSRuleIssue : ScopedItem, ITargetIssueCollection
        {
            internal PSRuleIssue(RunspaceContext context)
                : base(context) { }

            public TargetIssueInfo[] Get(string type = null)
            {
                return GetContext().TargetObject.Issue.Get(type);
            }

            public bool Any(string type = null)
            {
                return GetContext().TargetObject.Issue.Any(type);
            }
        }

        /// <summary>
        /// Exposes the badge API for used within conventions.
        /// </summary>
        public IBadgeBuilder Badges
        {
            get
            {
                RequireScope(RunspaceScope.ConventionEnd);
                if (_BadgeBuilder == null)
                    _BadgeBuilder = new BadgeBuilder();

                return _BadgeBuilder;
            }
        }

        /// <summary>
        /// Custom data set by the rule for this target object.
        /// </summary>
        public Hashtable Data
        {
            get
            {
                RequireScope(RunspaceScope.Rule | RunspaceScope.Precondition | RunspaceScope.ConventionBegin | RunspaceScope.ConventionProcess);
                return GetContext().Data;
            }
        }

        /// <summary>
        /// A set of custom fields bound for the target object.
        /// </summary>
        public Hashtable Field
        {
            get
            {
                RequireScope(RunspaceScope.Rule | RunspaceScope.Precondition);
                return GetContext().RuleRecord.Field;
            }
        }

        public IEnumerable<InvokeResult> Output
        {
            get
            {
                RequireScope(RunspaceScope.ConventionEnd);
                return GetContext().Output;
            }
        }

        public ITargetSourceCollection Source => GetSource();

        public ITargetIssueCollection Issue => GetIssue();

        /// <summary>
        /// The current target object.
        /// </summary>
        public PSObject TargetObject => GetContext().RuleRecord.TargetObject;

        /// <summary>
        /// The bound name of the target object.
        /// </summary>
        public string TargetName => GetContext().RuleRecord.TargetName;

        /// <summary>
        /// The bound type of the target object.
        /// </summary>
        public string TargetType => GetContext().RuleRecord.TargetType;

        /// <summary>
        /// Attempts to read content from disk.
        /// </summary>
        public PSObject[] GetContent(PSObject sourceObject)
        {
            if (sourceObject == null)
                return Array.Empty<PSObject>();

            if (!(sourceObject.BaseObject is InputFileInfo || sourceObject.BaseObject is FileInfo || sourceObject.BaseObject is Uri))
                return new PSObject[] { sourceObject };

            var cacheKey = sourceObject.BaseObject.ToString();
            if (GetContext().Pipeline.ContentCache.TryGetValue(cacheKey, out var result))
                return result;

            var items = PipelineReceiverActions.DetectInputFormat(new TargetObject(sourceObject), PipelineReceiverActions.PassThru).ToArray();
            result = new PSObject[items.Length];
            for (var i = 0; i < items.Length; i++)
                result[i] = items[i].Value;

            GetContext().Pipeline.ContentCache.Add(cacheKey, result);
            return result;
        }

        /// <summary>
        /// Attempts to read content from disk and extract a field from each object.
        /// </summary>
        public PSObject[] GetContentField(PSObject sourceObject, string field)
        {
            var content = GetContent(sourceObject);
            if (IsEmptyContent(content) || string.IsNullOrEmpty(field))
                return Array.Empty<PSObject>();

            var result = new List<PSObject>();
            for (var i = 0; i < content.Length; i++)
            {
<<<<<<< HEAD
                if (ObjectHelper.GetField(content[i], field, false, out var value) && value != null)
=======
                if (ObjectHelper.GetPath(content[i], field, false, out object value) && value != null)
>>>>>>> 6cb2df7d
                {
                    if (value is IEnumerable evalue)
                    {
                        foreach (var item in evalue)
                            result.Add(PSObject.AsPSObject(item));
                    }
                    else
                        result.Add(PSObject.AsPSObject(value));
                }

            }
            return result.ToArray();
        }

        /// <summary>
        /// Attempts to read content from disk and return the first object or null.
        /// </summary>
        public PSObject GetContentFirstOrDefault(PSObject sourceObject)
        {
            var content = GetContent(sourceObject);
            return IsEmptyContent(content) ? null : content[0];
        }

        private static bool IsEmptyContent(PSObject[] content)
        {
            return content == null || content.Length == 0;
        }

        /// <summary>
        /// Evalute an object path expression and returns the resulting objects.
        /// </summary>
        public object[] GetPath(object sourceObject, string path)
        {
            return (!ObjectHelper.GetPath(
                bindingContext: GetContext()?.Pipeline,
                targetObject: sourceObject,
                path: path,
                caseSensitive: false,
                out object[] value)) ? Array.Empty<object>() : value;
        }

        /// <summary>
        /// Imports source objects into the pipeline for processing.
        /// </summary>
        public void Import(PSObject[] sourceObject)
        {
            if (sourceObject == null || sourceObject.Length == 0)
                return;

            RequireScope(RunspaceScope.ConventionBegin);
            for (var i = 0; i < sourceObject.Length; i++)
            {
                if (sourceObject[i] == null)
                    continue;

                GetContext().Pipeline.Reader.Enqueue(sourceObject[i], skipExpansion: true);
            }
        }

        public void AddService(string id, object service)
        {
            if (service == null || string.IsNullOrEmpty(id))
                return;

            RequireScope(RunspaceScope.ConventionInitialize);
            GetContext().AddService(id, service);
        }

        public object GetService(string id)
        {
            if (string.IsNullOrEmpty(id))
                return null;

            RequireScope(RunspaceScope.Runtime);
            return GetContext().GetService(id);
        }

        #region Helper methods

        private ITargetSourceCollection GetSource()
        {
            RequireScope(RunspaceScope.Target);
            if (_Source == null)
                _Source = new PSRuleSource(GetContext());

            return _Source;
        }

        private ITargetIssueCollection GetIssue()
        {
            RequireScope(RunspaceScope.Target);
            if (_Issue == null)
                _Issue = new PSRuleIssue(GetContext());

            return _Issue;
        }

        #endregion Helper methods
    }
}<|MERGE_RESOLUTION|>--- conflicted
+++ resolved
@@ -162,11 +162,7 @@
             var result = new List<PSObject>();
             for (var i = 0; i < content.Length; i++)
             {
-<<<<<<< HEAD
-                if (ObjectHelper.GetField(content[i], field, false, out var value) && value != null)
-=======
                 if (ObjectHelper.GetPath(content[i], field, false, out object value) && value != null)
->>>>>>> 6cb2df7d
                 {
                     if (value is IEnumerable evalue)
                     {
