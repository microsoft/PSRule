--- conflicted
+++ resolved
@@ -116,14 +116,7 @@
                 Name = info.Name;
                 Version = info.Version?.ToString();
                 ProjectUri = info.ProjectUri?.ToString();
-<<<<<<< HEAD
-                if (TryPrivateData(info, FIELD_PSDATA, out Hashtable psData) && psData.ContainsKey(FIELD_PRERELEASE))
-=======
-                if (TryPrivateData(info, FIELD_PSRULE, out var moduleData))
-                    Baseline = moduleData.ContainsKey(FIELD_BASELINE) ? ResourceHelper.GetIdString(Name, moduleData[FIELD_BASELINE] as string) : null;
-
                 if (TryPrivateData(info, FIELD_PSDATA, out var psData) && psData.ContainsKey(FIELD_PRERELEASE))
->>>>>>> 902765d8
                     Version = string.Concat(Version, PRERELEASE_SEPARATOR, psData[FIELD_PRERELEASE].ToString());
             }
 
