--- conflicted
+++ resolved
@@ -103,11 +103,7 @@
             var score = int.MaxValue;
             for (var i = 0; i < propertyNames.Length && score > propertyNames.Length; i++)
             {
-<<<<<<< HEAD
-                if (ObjectHelper.GetField(bindingContext: PipelineContext.CurrentThread, targetObject: targetObject, name: propertyNames[i], caseSensitive: caseSensitive, value: out var value))
-=======
                 if (ObjectHelper.GetPath(bindingContext: PipelineContext.CurrentThread, targetObject: targetObject, path: propertyNames[i], caseSensitive: caseSensitive, value: out object value))
->>>>>>> 6cb2df7d
                 {
                     targetName = value.ToString();
                     score = i;
