--- conflicted
+++ resolved
@@ -8,17 +8,7 @@
 
 internal abstract class ResultOutputWriter<T>(IPipelineWriter inner, PSRuleOption option, ShouldProcess? shouldProcess) : PipelineWriter(inner, option, shouldProcess)
 {
-<<<<<<< HEAD
-    private readonly List<T> _Result;
-
-    protected ResultOutputWriter(IPipelineWriter inner, PSRuleOption option, ShouldProcess shouldProcess)
-        : base(inner, option, shouldProcess)
-    {
-        _Result = [];
-    }
-=======
     private readonly List<T> _Result = [];
->>>>>>> 3ffa8f2b
 
     public override void WriteObject(object sendToPipeline, bool enumerateCollection)
     {
