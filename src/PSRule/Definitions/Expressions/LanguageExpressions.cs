// Copyright (c) Microsoft Corporation.
// Licensed under the MIT License.

using System;
using System.Collections.Generic;
using System.Threading;
using PSRule.Pipeline;
using PSRule.Resources;
using PSRule.Runtime;

namespace PSRule.Definitions.Expressions
{
    internal delegate bool LanguageExpressionFn(ExpressionContext context, ExpressionInfo info, object[] args, object o);

    internal delegate bool? LanguageExpressionOuterFn(ExpressionContext context, object o);

    internal enum LanguageExpressionType
    {
        Operator = 1,

        Condition = 2
    }

    internal sealed class ExpressionInfo
    {
        private readonly string _Path;

        public ExpressionInfo(string path)
        {
            _Path = path;
        }
    }

    internal sealed class LanguageExpressionFactory
    {
        private readonly Dictionary<string, ILanguageExpresssionDescriptor> _Descriptors;

        public LanguageExpressionFactory()
        {
            _Descriptors = new Dictionary<string, ILanguageExpresssionDescriptor>(LanguageExpressions.Builtin.Length, StringComparer.OrdinalIgnoreCase);
            foreach (var d in LanguageExpressions.Builtin)
                With(d);
        }

        public bool TryDescriptor(string name, out ILanguageExpresssionDescriptor descriptor)
        {
            return _Descriptors.TryGetValue(name, out descriptor);
        }

        public bool IsOperator(string name)
        {
            return TryDescriptor(name, out var d) && d != null && d.Type == LanguageExpressionType.Operator;
        }

        public bool IsCondition(string name)
        {
            return TryDescriptor(name, out var d) && d != null && d.Type == LanguageExpressionType.Condition;
        }

        private void With(ILanguageExpresssionDescriptor descriptor)
        {
            _Descriptors.Add(descriptor.Name, descriptor);
        }
    }

    internal sealed class LanguageExpressionBuilder
    {
        private const char Dot = '.';
        private const char OpenBracket = '[';
        private const char CloseBracket = '[';

        private readonly bool _Debugger;

        private string[] _With;
        private string[] _Type;

        public LanguageExpressionBuilder(bool debugger = true)
        {
            _Debugger = debugger;
        }

        public LanguageExpressionBuilder WithSelector(string[] with)
        {
            if (with == null || with.Length == 0)
                return this;

            _With = with;
            return this;
        }

        public LanguageExpressionBuilder WithType(string[] type)
        {
            if (type == null || type.Length == 0)
                return this;

            _Type = type;
            return this;
        }

        public LanguageExpressionOuterFn Build(LanguageIf selectorIf)
        {
            return Precondition(Expression(string.Empty, selectorIf.Expression), _With, _Type);
        }

        private static LanguageExpressionOuterFn Precondition(LanguageExpressionOuterFn expression, string[] with, string[] type)
        {
            var fn = expression;
            if (type != null)
                fn = PreconditionType(type, fn);

            if (with != null)
                fn = PreconditionSelector(with, fn);

            return fn;
        }

        private static LanguageExpressionOuterFn PreconditionSelector(string[] with, LanguageExpressionOuterFn fn)
        {
            return (context, o) =>
            {
                // Evalute selector pre-condition
                if (!AcceptsWith(with))
                {
                    context.Debug(PSRuleResources.DebugTargetTypeMismatch);
                    return null;
                }
                return fn(context, o);
            };
        }

        private static LanguageExpressionOuterFn PreconditionType(string[] type, LanguageExpressionOuterFn fn)
        {
            return (context, o) =>
            {
                // Evalute type pre-condition
                if (!AcceptsType(type))
                {
                    context.Debug(PSRuleResources.DebugTargetTypeMismatch);
                    return null;
                }
                return fn(context, o);
            };
        }

        private LanguageExpressionOuterFn Expression(string path, LanguageExpression expression)
        {
            path = Path(path, expression);
            if (expression is LanguageOperator selectorOperator)
                return Debugger(Operator(path, selectorOperator), path);
            else if (expression is LanguageCondition selectorCondition)
                return Debugger(Condition(path, selectorCondition), path);

            throw new InvalidOperationException();
        }

        private static LanguageExpressionOuterFn Condition(string path, LanguageCondition expression)
        {
            var info = new ExpressionInfo(path);
            return (context, o) => expression.Descriptor.Fn(context, info, new object[] { expression.Property }, o);
        }

        private static string Path(string path, LanguageExpression expression)
        {
            path = string.Concat(path, Dot, expression.Descriptor.Name);
            return path;
        }

        private LanguageExpressionOuterFn Operator(string path, LanguageOperator expression)
        {
            var inner = new List<LanguageExpressionOuterFn>(expression.Children.Count);
            for (var i = 0; i < expression.Children.Count; i++)
            {
                var childPath = string.Concat(path, OpenBracket, i, CloseBracket);
                inner.Add(Expression(childPath, expression.Children[i]));
            }
            var innerA = inner.ToArray();
            var info = new ExpressionInfo(path);
            return (context, o) => expression.Descriptor.Fn(context, info, innerA, o);
        }

        private LanguageExpressionOuterFn Debugger(LanguageExpressionOuterFn expression, string path)
        {
            return !_Debugger ? expression : ((context, o) => DebuggerFn(context, path, expression, o));
        }

        private static bool? DebuggerFn(ExpressionContext context, string path, LanguageExpressionOuterFn expression, object o)
        {
            var result = expression(context, o);
            context.Debug(PSRuleResources.SelectorTrace, path, result);
            return result;
        }

        private static bool AcceptsType(string[] type)
        {
            if (type == null)
                return true;

            var comparer = RunspaceContext.CurrentThread.Pipeline.Baseline.GetTargetBinding().IgnoreCase ? StringComparer.OrdinalIgnoreCase : StringComparer.Ordinal;
            var targetType = RunspaceContext.CurrentThread.RuleRecord.TargetType;
            for (var i = 0; i < type.Length; i++)
            {
                if (comparer.Equals(targetType, type[i]))
                    return true;
            }
            return false;
        }

        private static bool AcceptsWith(string[] with)
        {
            if (with == null || with.Length == 0)
                return true;

            for (var i = 0; i < with.Length; i++)
            {
                if (RunspaceContext.CurrentThread.TrySelector(with[i]))
                    return true;
            }
            return false;
        }
    }

    /// <summary>
    /// Expressions that can be used with selectors.
    /// </summary>
    internal sealed class LanguageExpressions
    {
        // Conditions
        private const string EXISTS = "exists";
        private const string EQUALS = "equals";
        private const string NOTEQUALS = "notEquals";
        private const string HASDEFAULT = "hasDefault";
        private const string HASSCHEMA = "hasSchema";
        private const string HASVALUE = "hasValue";
        private const string MATCH = "match";
        private const string NOTMATCH = "notMatch";
        private const string IN = "in";
        private const string NOTIN = "notIn";
        private const string LESS = "less";
        private const string LESSOREQUALS = "lessOrEquals";
        private const string GREATER = "greater";
        private const string GREATEROREQUALS = "greaterOrEquals";
        private const string STARTSWITH = "startsWith";
        private const string ENDSWITH = "endsWith";
        private const string CONTAINS = "contains";
        private const string ISSTRING = "isString";
        private const string ISLOWER = "isLower";
        private const string ISUPPER = "isUpper";
        private const string SETOF = "setOf";
        private const string SUBSET = "subset";
        private const string COUNT = "count";
        private const string VERSION = "version";

        // Operators
        private const string IF = "if";
        private const string ANYOF = "anyOf";
        private const string ALLOF = "allOf";
        private const string NOT = "not";

        // Properties
        private const string FIELD = "field";
        private const string TYPE = "type";
        private const string NAME = "name";
        private const string CASESENSITIVE = "caseSensitive";
        private const string UNIQUE = "unique";
        private const string IGNORESCHEME = "ignoreScheme";
        private const string INCLUDEPRERELEASE = "includePrerelease";
        private const string PROPERTY_SCHEMA = "$schema";

        // Comparisons
        private const string LESS_THAN = "<";
        private const string LESS_THAN_EQUALS = "<=";
        private const string GREATER_THAN = ">=";
        private const string GREATER_THAN_EQUALS = ">=";

        // Define built-ins
        internal readonly static ILanguageExpresssionDescriptor[] Builtin = new ILanguageExpresssionDescriptor[]
        {
            // Operators
            new LanguageExpresssionDescriptor(IF, LanguageExpressionType.Operator, If),
            new LanguageExpresssionDescriptor(ANYOF, LanguageExpressionType.Operator, AnyOf),
            new LanguageExpresssionDescriptor(ALLOF, LanguageExpressionType.Operator, AllOf),
            new LanguageExpresssionDescriptor(NOT, LanguageExpressionType.Operator, Not),

            // Conditions
            new LanguageExpresssionDescriptor(EXISTS, LanguageExpressionType.Condition, Exists),
            new LanguageExpresssionDescriptor(EQUALS, LanguageExpressionType.Condition, Equals),
            new LanguageExpresssionDescriptor(NOTEQUALS, LanguageExpressionType.Condition, NotEquals),
            new LanguageExpresssionDescriptor(HASVALUE, LanguageExpressionType.Condition, HasValue),
            new LanguageExpresssionDescriptor(MATCH, LanguageExpressionType.Condition, Match),
            new LanguageExpresssionDescriptor(NOTMATCH, LanguageExpressionType.Condition, NotMatch),
            new LanguageExpresssionDescriptor(IN, LanguageExpressionType.Condition, In),
            new LanguageExpresssionDescriptor(NOTIN, LanguageExpressionType.Condition, NotIn),
            new LanguageExpresssionDescriptor(LESS, LanguageExpressionType.Condition, Less),
            new LanguageExpresssionDescriptor(LESSOREQUALS, LanguageExpressionType.Condition, LessOrEquals),
            new LanguageExpresssionDescriptor(GREATER, LanguageExpressionType.Condition, Greater),
            new LanguageExpresssionDescriptor(GREATEROREQUALS, LanguageExpressionType.Condition, GreaterOrEquals),
            new LanguageExpresssionDescriptor(STARTSWITH, LanguageExpressionType.Condition, StartsWith),
            new LanguageExpresssionDescriptor(ENDSWITH, LanguageExpressionType.Condition, EndsWith),
            new LanguageExpresssionDescriptor(CONTAINS, LanguageExpressionType.Condition, Contains),
            new LanguageExpresssionDescriptor(ISSTRING, LanguageExpressionType.Condition, IsString),
            new LanguageExpresssionDescriptor(ISLOWER, LanguageExpressionType.Condition, IsLower),
            new LanguageExpresssionDescriptor(ISUPPER, LanguageExpressionType.Condition, IsUpper),
            new LanguageExpresssionDescriptor(SETOF, LanguageExpressionType.Condition, SetOf),
            new LanguageExpresssionDescriptor(SUBSET, LanguageExpressionType.Condition, Subset),
            new LanguageExpresssionDescriptor(COUNT, LanguageExpressionType.Condition, Count),
            new LanguageExpresssionDescriptor(HASSCHEMA, LanguageExpressionType.Condition, HasSchema),
            new LanguageExpresssionDescriptor(VERSION, LanguageExpressionType.Condition, Version),
            new LanguageExpresssionDescriptor(HASDEFAULT, LanguageExpressionType.Condition, HasDefault),
        };

        #region Operators

        internal static bool If(ExpressionContext context, ExpressionInfo info, object[] args, object o)
        {
            var inner = GetInner(args);
            return inner.Length > 0 && (inner[0](context, o) ?? true);
        }

        internal static bool AnyOf(ExpressionContext context, ExpressionInfo info, object[] args, object o)
        {
            var inner = GetInner(args);
            for (var i = 0; i < inner.Length; i++)
            {
                if (inner[i](context, o) ?? false)
                    return true;
            }
            return false;
        }

        internal static bool AllOf(ExpressionContext context, ExpressionInfo info, object[] args, object o)
        {
            var inner = GetInner(args);
            for (var i = 0; i < inner.Length; i++)
            {
                if (!inner[i](context, o) ?? true)
                    return false;
            }
            return true;
        }

        internal static bool Not(ExpressionContext context, ExpressionInfo info, object[] args, object o)
        {
            var inner = GetInner(args);
            return inner.Length > 0 && (!inner[0](context, o) ?? false);
        }

        #endregion Operators

        #region Conditions

        internal static bool Exists(ExpressionContext context, ExpressionInfo info, object[] args, object o)
        {
            var properties = GetProperties(args);
            if (TryPropertyBool(properties, EXISTS, out var propertyValue) && TryField(properties, out var field))
            {
                context.ExpressionTrace(EXISTS, field, propertyValue);
                return Condition(
                    context,
                    propertyValue == ExpressionHelpers.Exists(context, o, field, caseSensitive: false),
                    ReasonStrings.Exists,
                    field
                );
            }
            return Invalid(context, EXISTS);
        }

        internal static bool Equals(ExpressionContext context, ExpressionInfo info, object[] args, object o)
        {
            var properties = GetProperties(args);
            if (!TryPropertyAny(properties, EQUALS, out var propertyValue) || !TryOperand(context, EQUALS, o, properties, out var operand))
                return Invalid(context, EQUALS);

            // int, string, bool
            return Condition(
                context,
                ExpressionHelpers.Equal(propertyValue, operand.Value, caseSensitive: false, convertExpected: true),
                operand,
                ReasonStrings.Assert_IsSetTo,
                operand.Value
            );
        }

        internal static bool NotEquals(ExpressionContext context, ExpressionInfo info, object[] args, object o)
        {
            var properties = GetProperties(args);
            if (!TryPropertyAny(properties, NOTEQUALS, out var propertyValue))
                return Invalid(context, NOTEQUALS);

            if (TryFieldNotExists(context, o, properties))
                return Pass();

            if (!TryOperand(context, NOTEQUALS, o, properties, out var operand))
                return Invalid(context, NOTEQUALS);

            // int, string, bool
            return Condition(
                context,
                !ExpressionHelpers.Equal(propertyValue, operand.Value, caseSensitive: false, convertExpected: true),
                operand,
                ReasonStrings.Assert_IsSetTo,
                operand.Value
            );
        }

        internal static bool HasDefault(ExpressionContext context, ExpressionInfo info, object[] args, object o)
        {
            var properties = GetProperties(args);
            if (!TryPropertyAny(properties, HASDEFAULT, out var propertyValue))
                return Invalid(context, HASDEFAULT);

            GetCaseSensitive(properties, out var caseSensitive);
            if (TryFieldNotExists(context, o, properties))
                return Pass();

            if (!TryOperand(context, HASDEFAULT, o, properties, out var operand))
                return Invalid(context, HASDEFAULT);

            return Condition(
                context,
                ExpressionHelpers.Equal(propertyValue, operand.Value, caseSensitive, convertExpected: true),
                operand,
                ReasonStrings.Assert_IsSetTo,
                operand.Value
            );
        }

        internal static bool HasValue(ExpressionContext context, ExpressionInfo info, object[] args, object o)
        {
            var properties = GetProperties(args);
            if (!TryPropertyBool(properties, HASVALUE, out var propertyValue))
                return Invalid(context, HASVALUE);

            if (TryFieldNotExists(context, o, properties) && !propertyValue.Value)
                return Pass();

            if (!TryOperand(context, HASVALUE, o, properties, out var operand))
                return Invalid(context, HASVALUE);

            return Condition(
                context,
                !propertyValue.Value == ExpressionHelpers.NullOrEmpty(operand.Value),
                operand,
                ReasonStrings.Assert_IsSetTo,
                operand.Value
            );
        }

        internal static bool Match(ExpressionContext context, ExpressionInfo info, object[] args, object o)
        {
            var properties = GetProperties(args);
            return !TryPropertyAny(properties, MATCH, out var propertyValue) || !TryOperand(context, MATCH, o, properties, out var operand)
                ? Invalid(context, MATCH)
                : Condition(
                    context,
                    ExpressionHelpers.Match(propertyValue, operand.Value, caseSensitive: false),
                    operand,
                    ReasonStrings.Assert_DoesNotMatch,
                    operand.Value,
                    propertyValue
                );
        }

        internal static bool NotMatch(ExpressionContext context, ExpressionInfo info, object[] args, object o)
        {
            var properties = GetProperties(args);
            if (!TryPropertyAny(properties, NOTMATCH, out var propertyValue))
                return Invalid(context, NOTMATCH);

            if (TryFieldNotExists(context, o, properties))
                return Pass();

            if (!TryOperand(context, NOTMATCH, o, properties, out var operand))
                return Invalid(context, NOTMATCH);

            return Condition(
                context,
                !ExpressionHelpers.Match(propertyValue, operand.Value, caseSensitive: false),
                operand,
                ReasonStrings.Assert_Matches,
                operand.Value,
                propertyValue
            );
        }

        internal static bool In(ExpressionContext context, ExpressionInfo info, object[] args, object o)
        {
            var properties = GetProperties(args);
            if (!TryPropertyArray(properties, IN, out var propertyValue) || !TryOperand(context, IN, o, properties, out var operand))
                return Invalid(context, IN);

            for (var i = 0; propertyValue != null && i < propertyValue.Length; i++)
                if (ExpressionHelpers.AnyValue(operand.Value, propertyValue.GetValue(i), caseSensitive: false, out _))
                    return Pass();

            return Fail(
                context,
                operand,
                ReasonStrings.Assert_NotInSet,
                operand.Value,
                StringJoin(propertyValue)
            );
        }

        internal static bool NotIn(ExpressionContext context, ExpressionInfo info, object[] args, object o)
        {
            var properties = GetProperties(args);
            if (!TryPropertyArray(properties, NOTIN, out var propertyValue))
                return Invalid(context, NOTIN);

            if (TryFieldNotExists(context, o, properties))
                return Pass();

            if (!TryOperand(context, NOTIN, o, properties, out var operand))
                return Invalid(context, NOTIN);

            for (var i = 0; propertyValue != null && i < propertyValue.Length; i++)
                if (ExpressionHelpers.AnyValue(operand.Value, propertyValue.GetValue(i), caseSensitive: false, out _))
                    return Fail(
                        context,
                        operand,
                        ReasonStrings.Assert_IsSetTo,
                        operand.Value
                    );

            return Pass();
        }

        internal static bool SetOf(ExpressionContext context, ExpressionInfo info, object[] args, object o)
        {
            var properties = GetProperties(args);
            if (TryPropertyArray(properties, SETOF, out var expectedValue) && TryField(properties, out var field) && GetCaseSensitive(properties, out var caseSensitive))
            {
                context.ExpressionTrace(SETOF, field, expectedValue);
<<<<<<< HEAD
                if (!ObjectHelper.GetField(context, o, field, caseSensitive: false, out var actualValue))
=======
                if (!ObjectHelper.GetPath(context, o, field, caseSensitive: false, out object actualValue))
>>>>>>> 6cb2df7d
                    return NotHasField(context, field);

                if (!ExpressionHelpers.TryEnumerableLength(actualValue, out var count))
                    return Fail(context, ReasonStrings.NotEnumerable, field);

                if (count != expectedValue.Length)
                    return Fail(context, ReasonStrings.Count, field, count, expectedValue.Length);

                for (var i = 0; expectedValue != null && i < expectedValue.Length; i++)
                {
                    if (!ExpressionHelpers.AnyValue(actualValue, expectedValue.GetValue(i), caseSensitive, out _))
                        return Fail(context, ReasonStrings.Subset, field, expectedValue.GetValue(i));
                }
                return Pass();
            }
            return Invalid(context, SETOF);
        }

        internal static bool Subset(ExpressionContext context, ExpressionInfo info, object[] args, object o)
        {
            var properties = GetProperties(args);
            if (TryPropertyArray(properties, SUBSET, out var expectedValue) && TryField(properties, out var field) &&
                GetCaseSensitive(properties, out var caseSensitive) && GetUnique(properties, out var unique))
            {
                context.ExpressionTrace(SUBSET, field, expectedValue);
<<<<<<< HEAD
                if (!ObjectHelper.GetField(context, o, field, caseSensitive: false, out var actualValue))
=======
                if (!ObjectHelper.GetPath(context, o, field, caseSensitive: false, out object actualValue))
>>>>>>> 6cb2df7d
                    return NotHasField(context, field);

                if (!ExpressionHelpers.TryEnumerableLength(actualValue, out _))
                    return Fail(context, ReasonStrings.NotEnumerable, field);

                for (var i = 0; expectedValue != null && i < expectedValue.Length; i++)
                {
                    if (!ExpressionHelpers.CountValue(actualValue, expectedValue.GetValue(i), caseSensitive, out var count) || (count > 1 && unique))
                        return count == 0 ? Fail(context, ReasonStrings.Subset, field, expectedValue.GetValue(i)) : Fail(context, ReasonStrings.SubsetDuplicate, field, expectedValue.GetValue(i));
                }
                return Pass();
            }
            return Invalid(context, SUBSET);
        }

        internal static bool Count(ExpressionContext context, ExpressionInfo info, object[] args, object o)
        {
            var properties = GetProperties(args);
            if (TryPropertyLong(properties, COUNT, out var expectedValue) && TryField(properties, out var field))
            {
                context.ExpressionTrace(COUNT, field, expectedValue);
<<<<<<< HEAD
                if (!ObjectHelper.GetField(context, o, field, caseSensitive: false, out var value))
=======
                if (!ObjectHelper.GetPath(context, o, field, caseSensitive: false, out object value))
>>>>>>> 6cb2df7d
                    return NotHasField(context, field);

                if (value == null)
                    return Fail(context, ReasonStrings.Null, field);

                if (ExpressionHelpers.TryEnumerableLength(value, value: out var actualValue))
                    return Condition(
                        context,
                        actualValue == expectedValue,
                        ReasonStrings.Count,
                        field,
                        actualValue,
                        expectedValue
                    );
            }
            return Invalid(context, COUNT);
        }

        internal static bool Less(ExpressionContext context, ExpressionInfo info, object[] args, object o)
        {
            var properties = GetProperties(args);
            if (!TryPropertyLong(properties, LESS, out var propertyValue) || !TryOperand(context, LESS, o, properties, out var operand))
                return Invalid(context, LESS);

            if (operand.Value == null)
                return Condition(
                    context,
                    0 < propertyValue,
                    operand,
                    ReasonStrings.Assert_IsNullOrEmpty
                );

            if (!ExpressionHelpers.CompareNumeric(operand.Value, propertyValue, convert: false, compare: out var compare, value: out _))
                return Invalid(context, LESS);

            // int, string, bool
            return Condition(
                context,
                compare < 0,
                operand,
                ReasonStrings.Assert_NotComparedTo,
                operand.Value,
                LESS_THAN,
                propertyValue
            );
        }

        internal static bool LessOrEquals(ExpressionContext context, ExpressionInfo info, object[] args, object o)
        {
            var properties = GetProperties(args);
            if (!TryPropertyLong(properties, LESSOREQUALS, out var propertyValue) || !TryOperand(context, LESSOREQUALS, o, properties, out var operand))
                return Invalid(context, LESSOREQUALS);

            if (operand.Value == null)
                return Condition(
                    context,
                    0 <= propertyValue,
                    operand,
                    ReasonStrings.Assert_IsNullOrEmpty
                );

            if (!ExpressionHelpers.CompareNumeric(operand.Value, propertyValue, convert: false, compare: out var compare, value: out _))
                return Invalid(context, LESSOREQUALS);

            // int, string, bool
            return Condition(
                context,
                compare <= 0,
                operand,
                ReasonStrings.Assert_NotComparedTo,
                operand.Value,
                LESS_THAN_EQUALS,
                propertyValue
            );
        }

        internal static bool Greater(ExpressionContext context, ExpressionInfo info, object[] args, object o)
        {
            var properties = GetProperties(args);
            if (!TryPropertyLong(properties, GREATER, out var propertyValue) || !TryOperand(context, GREATER, o, properties, out var operand))
                return Invalid(context, GREATER);

            if (operand.Value == null)
                return Condition(
                    context,
                    0 > propertyValue,
                    operand,
                    ReasonStrings.Assert_IsNullOrEmpty
                );

            if (!ExpressionHelpers.CompareNumeric(operand.Value, propertyValue, convert: false, compare: out var compare, value: out _))
                return Invalid(context, GREATER);

            // int, string, bool
            return Condition(
                context,
                compare > 0,
                operand,
                ReasonStrings.Assert_NotComparedTo,
                operand.Value,
                GREATER_THAN,
                propertyValue
            );
        }

        internal static bool GreaterOrEquals(ExpressionContext context, ExpressionInfo info, object[] args, object o)
        {
            var properties = GetProperties(args);
            if (!TryPropertyLong(properties, GREATEROREQUALS, out var propertyValue) || !TryOperand(context, GREATEROREQUALS, o, properties, out var operand))
                return Invalid(context, GREATEROREQUALS);

            if (operand.Value == null)
                return Condition(
                    context,
                    0 >= propertyValue,
                    operand,
                    ReasonStrings.Assert_IsNullOrEmpty
                );

            if (!ExpressionHelpers.CompareNumeric(operand.Value, propertyValue, convert: false, compare: out var compare, value: out _))
                return Invalid(context, GREATEROREQUALS);

            // int, string, bool
            return Condition(
                context,
                compare >= 0,
                operand,
                ReasonStrings.Assert_NotComparedTo,
                operand.Value,
                GREATER_THAN_EQUALS,
                propertyValue
            );
        }

        internal static bool StartsWith(ExpressionContext context, ExpressionInfo info, object[] args, object o)
        {
            var properties = GetProperties(args);
            if (TryPropertyStringArray(properties, STARTSWITH, out var propertyValue) && TryOperand(context, STARTSWITH, o, properties, out var operand))
            {
                context.ExpressionTrace(STARTSWITH, operand.Value, propertyValue);
                if (!ExpressionHelpers.TryString(operand.Value, out var value))
                    return NotString(context, operand);

                for (var i = 0; propertyValue != null && i < propertyValue.Length; i++)
                    if (ExpressionHelpers.StartsWith(value, propertyValue[i], caseSensitive: false))
                        return Pass();

                return Fail(
                    context,
                    operand,
                    ReasonStrings.Assert_NotStartsWith,
                    value,
                    StringJoin(propertyValue)
                );
            }
            return false;
        }

        internal static bool EndsWith(ExpressionContext context, ExpressionInfo info, object[] args, object o)
        {
            var properties = GetProperties(args);
            if (TryPropertyStringArray(properties, ENDSWITH, out var propertyValue) && TryOperand(context, ENDSWITH, o, properties, out var operand))
            {
                context.ExpressionTrace(ENDSWITH, operand.Value, propertyValue);
                if (!ExpressionHelpers.TryString(operand.Value, out var value))
                    return NotString(context, operand);

                for (var i = 0; propertyValue != null && i < propertyValue.Length; i++)
                    if (ExpressionHelpers.EndsWith(value, propertyValue[i], caseSensitive: false))
                        return Pass();

                return Fail(
                    context,
                    operand,
                    ReasonStrings.Assert_NotEndsWith,
                    value,
                    StringJoin(propertyValue)
                );
            }
            return false;
        }

        internal static bool Contains(ExpressionContext context, ExpressionInfo info, object[] args, object o)
        {
            var properties = GetProperties(args);
            if (TryPropertyStringArray(properties, CONTAINS, out var propertyValue) && TryOperand(context, CONTAINS, o, properties, out var operand))
            {
                context.ExpressionTrace(CONTAINS, operand.Value, propertyValue);
                if (!ExpressionHelpers.TryString(operand.Value, out var value))
                    return NotString(context, operand);

                for (var i = 0; propertyValue != null && i < propertyValue.Length; i++)
                    if (ExpressionHelpers.Contains(value, propertyValue[i], caseSensitive: false))
                        return Pass();

                return Fail(
                    context,
                    operand,
                    ReasonStrings.Assert_NotContains,
                    value,
                    StringJoin(propertyValue)
                );
            }
            return false;
        }

        internal static bool IsString(ExpressionContext context, ExpressionInfo info, object[] args, object o)
        {
            var properties = GetProperties(args);
            if (TryPropertyBool(properties, ISSTRING, out var propertyValue) && TryOperand(context, ISSTRING, o, properties, out var operand))
            {
                context.ExpressionTrace(ISSTRING, operand.Value, propertyValue);
                return Condition(
                    context,
                    propertyValue == ExpressionHelpers.TryString(operand.Value, out _),
                    operand,
                    ReasonStrings.Assert_NotString,
                    operand.Value
                );
            }
            return false;
        }

        internal static bool IsLower(ExpressionContext context, ExpressionInfo info, object[] args, object o)
        {
            var properties = GetProperties(args);
            if (TryPropertyBool(properties, ISLOWER, out var propertyValue) && TryOperand(context, ISLOWER, o, properties, out var operand))
            {
                if (!ExpressionHelpers.TryString(operand.Value, out var value))
                    return Condition(
                        context,
                        !propertyValue.Value,
                        operand,
                        ReasonStrings.Assert_NotString,
                        operand.Value
                    );

                context.ExpressionTrace(ISLOWER, operand.Value, propertyValue);
                return Condition(
                    context,
                    propertyValue == ExpressionHelpers.IsLower(value, requireLetters: false, notLetter: out _),
                    operand,
                    ReasonStrings.Assert_IsLower,
                    operand.Value
                );
            }
            return false;
        }

        internal static bool IsUpper(ExpressionContext context, ExpressionInfo info, object[] args, object o)
        {
            var properties = GetProperties(args);
            if (TryPropertyBool(properties, ISUPPER, out var propertyValue) && TryOperand(context, ISUPPER, o, properties, out var operand))
            {
                if (!ExpressionHelpers.TryString(operand.Value, out var value))
                    return Condition(
                        context,
                        !propertyValue.Value,
                        operand,
                        ReasonStrings.Assert_NotString,
                        operand.Value
                    );

                context.ExpressionTrace(ISUPPER, operand.Value, propertyValue);
                return Condition(
                    context,
                    propertyValue == ExpressionHelpers.IsUpper(value, requireLetters: false, notLetter: out _),
                    operand,
                    ReasonStrings.Assert_IsUpper,
                    operand.Value
                );
            }
            return false;
        }

        internal static bool HasSchema(ExpressionContext context, ExpressionInfo info, object[] args, object o)
        {
            var properties = GetProperties(args);
            if (TryPropertyArray(properties, HASSCHEMA, out var expectedValue) && TryField(properties, out var field) &&
                TryPropertyBoolOrDefault(properties, IGNORESCHEME, out var ignoreScheme, false))
            {
                context.ExpressionTrace(HASSCHEMA, field, expectedValue);
<<<<<<< HEAD
                if (!ObjectHelper.GetField(context, o, field, caseSensitive: false, out var actualValue))
                    return NotHasField(context, field);

                if (!ObjectHelper.GetField(context, actualValue, PROPERTY_SCHEMA, caseSensitive: false, out var schemaValue))
=======
                if (!ObjectHelper.GetPath(context, o, field, caseSensitive: false, out object actualValue))
                    return NotHasField(context, field);

                if (!ObjectHelper.GetPath(context, actualValue, PROPERTY_SCHEMA, caseSensitive: false, out object schemaValue))
>>>>>>> 6cb2df7d
                    return NotHasField(context, PROPERTY_SCHEMA);

                if (!ExpressionHelpers.TryString(schemaValue, out var actualSchema))
                    return NotString(context, Operand.FromField(PROPERTY_SCHEMA, schemaValue));

                if (string.IsNullOrEmpty(actualSchema))
                    return NullOrEmpty(context, Operand.FromField(PROPERTY_SCHEMA, schemaValue));

                if (expectedValue == null || expectedValue.Length == 0)
                    return Pass();

                if (ExpressionHelpers.AnySchema(actualSchema, expectedValue, ignoreScheme, false))
                    return Pass();

                return Fail(
                    context,
                    ReasonStrings.Assert_NotSpecifiedSchema,
                    actualSchema
                );
            }
            return Invalid(context, HASSCHEMA);
        }

        internal static bool Version(ExpressionContext context, ExpressionInfo info, object[] args, object o)
        {
            var properties = GetProperties(args);
            if (TryPropertyString(properties, VERSION, out var expectedValue) && TryOperand(context, VERSION, o, properties, out var operand) &&
                TryPropertyBoolOrDefault(properties, INCLUDEPRERELEASE, out var includePrerelease, false))
            {
                context.ExpressionTrace(VERSION, operand.Value, expectedValue);
                if (!ExpressionHelpers.TryString(operand.Value, out var version))
                    return NotString(context, operand);

                if (!SemanticVersion.TryParseVersion(version, out var actualVersion))
                    return Fail(context, operand, ReasonStrings.Version, operand.Value);

                if (!SemanticVersion.TryParseConstraint(expectedValue, out var constraint, includePrerelease))
                    throw new RuleException(string.Format(Thread.CurrentThread.CurrentCulture, PSRuleResources.VersionConstraintInvalid, expectedValue));

                if (constraint != null && !constraint.Equals(actualVersion))
                    return Fail(context, operand, ReasonStrings.VersionContraint, actualVersion, constraint);

                return Pass();
            }
            return Invalid(context, VERSION);
        }

        #endregion Conditions

        #region Helper methods

        private static bool Condition(IExpressionContext context, bool condition, string text, params object[] args)
        {
            if (condition)
                return true;

            context.Reason(text, args);
            return false;
        }

        private static bool Condition(IExpressionContext context, bool condition, IOperand operand, string text, params object[] args)
        {
            if (condition)
                return true;

            context.Reason(operand, text, args);
            return false;
        }

        private static bool Fail(IExpressionContext context, string text, params object[] args)
        {
            return Condition(context, false, text, args);
        }

        private static bool Fail(IExpressionContext context, IOperand operand, string text, params object[] args)
        {
            return Condition(context, false, operand, text, args);
        }

        private static bool Pass()
        {
            return true;
        }

        private static bool Invalid(IExpressionContext context, string name)
        {
            return false;
        }

        /// <summary>
        /// Reason: The field '{0}' does not exist.
        /// </summary>
        private static bool NotHasField(IExpressionContext context, string field)
        {
            return Fail(context, ReasonStrings.NotHasField, field);
        }

        /// <summary>
        /// Reason: Is null or empty.
        /// </summary>
        private static bool NullOrEmpty(ExpressionContext context, IOperand operand)
        {
            return Fail(context, operand, ReasonStrings.Assert_IsNullOrEmpty);
        }

        /// <summary>
        /// Reason: The value '{0}' is not a string.
        /// </summary>
        private static bool NotString(ExpressionContext context, IOperand operand)
        {
            return Fail(context, operand, ReasonStrings.Assert_NotString, operand.Value);
        }

        private static bool TryPropertyAny(LanguageExpression.PropertyBag properties, string propertyName, out object propertyValue)
        {
            return properties.TryGetValue(propertyName, out propertyValue);
        }

        private static bool TryPropertyString(LanguageExpression.PropertyBag properties, string propertyName, out string propertyValue)
        {
            return properties.TryGetString(propertyName, out propertyValue);
        }

        private static bool TryPropertyBool(LanguageExpression.PropertyBag properties, string propertyName, out bool? propertyValue)
        {
            return properties.TryGetBool(propertyName, out propertyValue);
        }

        private static bool TryPropertyBoolOrDefault(LanguageExpression.PropertyBag properties, string propertyName, out bool propertyValue, bool defaultValue)
        {
            propertyValue = defaultValue;
            if (properties.TryGetBool(propertyName, out var value))
                propertyValue = value.Value;

            return true;
        }

        private static bool TryPropertyLong(LanguageExpression.PropertyBag properties, string propertyName, out long? propertyValue)
        {
            return properties.TryGetLong(propertyName, out propertyValue);
        }

        private static bool TryField(LanguageExpression.PropertyBag properties, out string field)
        {
            return properties.TryGetString(FIELD, out field);
        }

        private static bool TryField(IExpressionContext context, LanguageExpression.PropertyBag properties, object o, out IOperand operand)
        {
            operand = null;
            if (!properties.TryGetString(FIELD, out var field))
                return false;

<<<<<<< HEAD
            if (ObjectHelper.GetField(context, o, field, caseSensitive: false, out var value))
=======
            if (ObjectHelper.GetPath(context, o, field, caseSensitive: false, out object value))
>>>>>>> 6cb2df7d
                operand = Operand.FromField(field, value);

            return operand != null || NotHasField(context, field);
        }

        private static bool TryName(IExpressionContext context, LanguageExpression.PropertyBag properties, out IOperand operand)
        {
            operand = null;
            if (properties.TryGetString(NAME, out var svalue))
            {
                if (svalue != ".")
                    return Invalid(context, svalue);

                var binding = context.GetContext()?.TargetBinder?.Using(context.LanguageScope);
                var name = binding.TargetName;
                if (string.IsNullOrEmpty(name))
                    return Invalid(context, svalue);

                operand = Operand.FromName(name);
            }
            return operand != null;
        }

        private static bool TryType(IExpressionContext context, LanguageExpression.PropertyBag properties, out IOperand operand)
        {
            operand = null;
            if (properties.TryGetString(TYPE, out var svalue))
            {
                if (svalue != ".")
                    return Invalid(context, svalue);

                var binding = context.GetContext()?.TargetBinder?.Using(context.LanguageScope);
                var type = binding.TargetType;
                if (string.IsNullOrEmpty(type))
                    return Invalid(context, svalue);

                operand = Operand.FromType(type);
            }
            return operand != null;
        }

        private static bool GetCaseSensitive(LanguageExpression.PropertyBag properties, out bool caseSensitive, bool defaultValue = false)
        {
            return TryPropertyBoolOrDefault(properties, CASESENSITIVE, out caseSensitive, defaultValue);
        }

        private static bool GetUnique(LanguageExpression.PropertyBag properties, out bool unique, bool defaultValue = false)
        {
            return TryPropertyBoolOrDefault(properties, UNIQUE, out unique, defaultValue);
        }

        /// <summary>
        /// Returns true when the field properties is specified and the specified field does not exist.
        /// </summary>
        private static bool TryFieldNotExists(ExpressionContext context, object o, LanguageExpression.PropertyBag properties)
        {
<<<<<<< HEAD
            return properties.TryGetString(FIELD, out var field) && !ObjectHelper.GetField(context, o, field, caseSensitive: false, out _);
=======
            if (!properties.TryGetString(FIELD, out string field))
                return false;

            return !ObjectHelper.GetPath(context, o, field, caseSensitive: false, out object _);
>>>>>>> 6cb2df7d
        }

        private static bool TryOperand(ExpressionContext context, string name, object o, LanguageExpression.PropertyBag properties, out IOperand operand)
        {
            return TryField(context, properties, o, out operand) ||
                TryType(context, properties, out operand) ||
                TryName(context, properties, out operand) ||
                Invalid(context, name);
        }

        private static bool TryPropertyArray(LanguageExpression.PropertyBag properties, string propertyName, out Array propertyValue)
        {
            if (properties.TryGetValue(propertyName, out var array) && array is Array arrayValue)
            {
                propertyValue = arrayValue;
                return true;
            }
            propertyValue = null;
            return false;
        }

        private static bool TryPropertyStringArray(LanguageExpression.PropertyBag properties, string propertyName, out string[] propertyValue)
        {
            if (properties.TryGetStringArray(propertyName, out propertyValue))
            {
                return true;
            }
            else if (properties.TryGetString(propertyName, out var s))
            {
                propertyValue = new string[] { s };
                return true;
            }
            propertyValue = null;
            return false;
        }

        private static LanguageExpression.PropertyBag GetProperties(object[] args)
        {
            return (LanguageExpression.PropertyBag)args[0];
        }

        private static LanguageExpressionOuterFn[] GetInner(object[] args)
        {
            return (LanguageExpressionOuterFn[])args;
        }

        private static string StringJoin(Array propertyValue)
        {
            return string.Concat("'", string.Join("', '", propertyValue), "'");
        }

        #endregion Helper methods
    }
}<|MERGE_RESOLUTION|>--- conflicted
+++ resolved
@@ -531,11 +531,7 @@
             if (TryPropertyArray(properties, SETOF, out var expectedValue) && TryField(properties, out var field) && GetCaseSensitive(properties, out var caseSensitive))
             {
                 context.ExpressionTrace(SETOF, field, expectedValue);
-<<<<<<< HEAD
-                if (!ObjectHelper.GetField(context, o, field, caseSensitive: false, out var actualValue))
-=======
                 if (!ObjectHelper.GetPath(context, o, field, caseSensitive: false, out object actualValue))
->>>>>>> 6cb2df7d
                     return NotHasField(context, field);
 
                 if (!ExpressionHelpers.TryEnumerableLength(actualValue, out var count))
@@ -561,11 +557,7 @@
                 GetCaseSensitive(properties, out var caseSensitive) && GetUnique(properties, out var unique))
             {
                 context.ExpressionTrace(SUBSET, field, expectedValue);
-<<<<<<< HEAD
-                if (!ObjectHelper.GetField(context, o, field, caseSensitive: false, out var actualValue))
-=======
                 if (!ObjectHelper.GetPath(context, o, field, caseSensitive: false, out object actualValue))
->>>>>>> 6cb2df7d
                     return NotHasField(context, field);
 
                 if (!ExpressionHelpers.TryEnumerableLength(actualValue, out _))
@@ -587,11 +579,7 @@
             if (TryPropertyLong(properties, COUNT, out var expectedValue) && TryField(properties, out var field))
             {
                 context.ExpressionTrace(COUNT, field, expectedValue);
-<<<<<<< HEAD
-                if (!ObjectHelper.GetField(context, o, field, caseSensitive: false, out var value))
-=======
                 if (!ObjectHelper.GetPath(context, o, field, caseSensitive: false, out object value))
->>>>>>> 6cb2df7d
                     return NotHasField(context, field);
 
                 if (value == null)
@@ -874,17 +862,10 @@
                 TryPropertyBoolOrDefault(properties, IGNORESCHEME, out var ignoreScheme, false))
             {
                 context.ExpressionTrace(HASSCHEMA, field, expectedValue);
-<<<<<<< HEAD
-                if (!ObjectHelper.GetField(context, o, field, caseSensitive: false, out var actualValue))
-                    return NotHasField(context, field);
-
-                if (!ObjectHelper.GetField(context, actualValue, PROPERTY_SCHEMA, caseSensitive: false, out var schemaValue))
-=======
                 if (!ObjectHelper.GetPath(context, o, field, caseSensitive: false, out object actualValue))
                     return NotHasField(context, field);
 
                 if (!ObjectHelper.GetPath(context, actualValue, PROPERTY_SCHEMA, caseSensitive: false, out object schemaValue))
->>>>>>> 6cb2df7d
                     return NotHasField(context, PROPERTY_SCHEMA);
 
                 if (!ExpressionHelpers.TryString(schemaValue, out var actualSchema))
@@ -1038,11 +1019,7 @@
             if (!properties.TryGetString(FIELD, out var field))
                 return false;
 
-<<<<<<< HEAD
-            if (ObjectHelper.GetField(context, o, field, caseSensitive: false, out var value))
-=======
             if (ObjectHelper.GetPath(context, o, field, caseSensitive: false, out object value))
->>>>>>> 6cb2df7d
                 operand = Operand.FromField(field, value);
 
             return operand != null || NotHasField(context, field);
@@ -1099,14 +1076,10 @@
         /// </summary>
         private static bool TryFieldNotExists(ExpressionContext context, object o, LanguageExpression.PropertyBag properties)
         {
-<<<<<<< HEAD
-            return properties.TryGetString(FIELD, out var field) && !ObjectHelper.GetField(context, o, field, caseSensitive: false, out _);
-=======
             if (!properties.TryGetString(FIELD, out string field))
                 return false;
 
             return !ObjectHelper.GetPath(context, o, field, caseSensitive: false, out object _);
->>>>>>> 6cb2df7d
         }
 
         private static bool TryOperand(ExpressionContext context, string name, object o, LanguageExpression.PropertyBag properties, out IOperand operand)
