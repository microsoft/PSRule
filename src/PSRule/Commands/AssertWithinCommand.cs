﻿// Copyright (c) Microsoft Corporation.
// Licensed under the MIT License.

using System;
using System.Management.Automation;
using System.Threading;
using PSRule.Pipeline;
using PSRule.Resources;
using PSRule.Runtime;

namespace PSRule.Commands
{
    /// <summary>
    /// The Within keyword.
    /// </summary>
    [Cmdlet(VerbsLifecycle.Assert, RuleLanguageNouns.Within)]
    internal sealed class AssertWithinCommand : RuleKeyword
    {
        private StringComparer _Comparer;
        private WildcardPattern[] _LikePattern;

        public AssertWithinCommand()
        {
            CaseSensitive = false;
            Like = false;
        }

        [Parameter(Mandatory = true, Position = 0)]
        public string Field { get; set; }

        [Parameter(Mandatory = true, Position = 1)]
        [Alias("AllowedValue")]
        [AllowNull()]
        public PSObject[] Value { get; set; }

        [Parameter(Mandatory = false)]
        public string Reason { get; set; }

        [Parameter(Mandatory = false)]
        [PSDefaultValue(Value = false)]
        public SwitchParameter Not { get; set; }

        [Parameter(Mandatory = false)]
        [PSDefaultValue(Value = false)]
        public SwitchParameter CaseSensitive { get; set; }

        [Parameter(Mandatory = false)]
        [PSDefaultValue(Value = false)]
        public SwitchParameter Like { get; set; }

        [Parameter(Mandatory = false, ValueFromPipeline = true)]
        public PSObject InputObject { get; set; }

        protected override void BeginProcessing()
        {
            _Comparer = CaseSensitive ? StringComparer.Ordinal : StringComparer.OrdinalIgnoreCase;
            BuildPattern();
        }

        protected override void ProcessRecord()
        {
            if (!IsRuleScope())
                throw RuleScopeException(LanguageKeywords.Within);

            var targetObject = InputObject ?? GetTargetObject();
            var expected = !Not;
            var match = false;
            var found = string.Empty;

            // Pass with any match, or (-Not) fail with any match

<<<<<<< HEAD
            if (ObjectHelper.GetField(bindingContext: PipelineContext.CurrentThread, targetObject: targetObject, name: Field, caseSensitive: false, value: out var fieldValue))
=======
            if (ObjectHelper.GetPath(bindingContext: PipelineContext.CurrentThread, targetObject: targetObject, path: Field, caseSensitive: false, value: out object fieldValue))
>>>>>>> 6cb2df7d
            {
                for (var i = 0; (Value == null || i < Value.Length) && !match; i++)
                {
                    // Null compare
                    if (fieldValue == null || Value == null || Value[i] == null)
                    {
                        if (fieldValue == null && (Value == null || Value[i] == null))
                        {
                            match = true;
                            RunspaceContext.CurrentThread.VerboseConditionMessage(condition: RuleLanguageNouns.Within, message: PSRuleResources.WithinTrue, args: fieldValue);
                        }
                        else
                        {
                            break;
                        }
                    }
                    // String compare
                    else if (fieldValue is string strValue && Value[i].BaseObject is string)
                    {
                        if ((_LikePattern == null && _Comparer.Equals(Value[i].BaseObject, strValue)) || (_LikePattern != null && _LikePattern[i].IsMatch(strValue)))
                        {
                            match = true;
                            RunspaceContext.CurrentThread.VerboseConditionMessage(condition: RuleLanguageNouns.Within, message: PSRuleResources.WithinTrue, args: strValue);
                            found = Value[i].BaseObject.ToString();
                        }
                    }
                    // Everything else
                    else if (Value[i].Equals(fieldValue))
                    {
                        match = true;
                        RunspaceContext.CurrentThread.VerboseConditionMessage(condition: RuleLanguageNouns.Within, message: PSRuleResources.WithinTrue, args: fieldValue);
                        found = Value[i].ToString();
                    }
                }
            }

            var result = expected == match;
            RunspaceContext.CurrentThread.VerboseConditionResult(condition: RuleLanguageNouns.Within, outcome: result);
            if (!(result || TryReason(Reason)))
            {
                WriteReason(Not ? string.Format(Thread.CurrentThread.CurrentCulture, ReasonStrings.WithinNot, found) : ReasonStrings.Within);
            }
            WriteObject(result);
        }

        private void BuildPattern()
        {
            if (!Like || Value.Length == 0)
                return;

            if (TryExpressionCache())
                return;

            _LikePattern = new WildcardPattern[Value.Length];
            for (var i = 0; i < _LikePattern.Length; i++)
            {
                if (!TryStringValue(Value[i], out var value))
                {
                    throw new RuleException(PSRuleResources.WithinLikeNotString);
                }
                _LikePattern[i] = WildcardPattern.Get(value, CaseSensitive ? WildcardOptions.None : WildcardOptions.IgnoreCase);
            }
            PipelineContext.CurrentThread.ExpressionCache[MyInvocation.PositionMessage] = _LikePattern;
        }

        private bool TryExpressionCache()
        {
            if (!PipelineContext.CurrentThread.ExpressionCache.TryGetValue(MyInvocation.PositionMessage, out var cacheValue))
                return false;

            _LikePattern = (WildcardPattern[])cacheValue;
            return true;
        }

        private static bool TryStringValue(PSObject o, out string value)
        {
            value = null;
            if (o == null || !(o.BaseObject is string))
                return false;
            value = o.BaseObject.ToString();
            return true;
        }
    }
}<|MERGE_RESOLUTION|>--- conflicted
+++ resolved
@@ -69,11 +69,7 @@
 
             // Pass with any match, or (-Not) fail with any match
 
-<<<<<<< HEAD
-            if (ObjectHelper.GetField(bindingContext: PipelineContext.CurrentThread, targetObject: targetObject, name: Field, caseSensitive: false, value: out var fieldValue))
-=======
             if (ObjectHelper.GetPath(bindingContext: PipelineContext.CurrentThread, targetObject: targetObject, path: Field, caseSensitive: false, value: out object fieldValue))
->>>>>>> 6cb2df7d
             {
                 for (var i = 0; (Value == null || i < Value.Length) && !match; i++)
                 {
