{
  "msbuild-sdks": {
    "Microsoft.Build.NoTargets": "3.7.134"
  },
<<<<<<< HEAD
  "sdk": {
    "allowPrerelease": false,
    "version": "8.0.117",
    "rollForward": "latestPatch"
=======
  "sdk": {
    "allowPrerelease": false,
    "version": "8.0.416",
    "rollForward": "latestPatch"
>>>>>>> 3ffa8f2b
  }
}<|MERGE_RESOLUTION|>--- conflicted
+++ resolved
@@ -1,17 +1,10 @@
-{
-  "msbuild-sdks": {
-    "Microsoft.Build.NoTargets": "3.7.134"
-  },
-<<<<<<< HEAD
-  "sdk": {
-    "allowPrerelease": false,
-    "version": "8.0.117",
-    "rollForward": "latestPatch"
-=======
-  "sdk": {
-    "allowPrerelease": false,
-    "version": "8.0.416",
-    "rollForward": "latestPatch"
->>>>>>> 3ffa8f2b
-  }
+{
+  "msbuild-sdks": {
+    "Microsoft.Build.NoTargets": "3.7.134"
+  },
+  "sdk": {
+    "allowPrerelease": false,
+    "version": "8.0.416",
+    "rollForward": "latestPatch"
+  }
 }