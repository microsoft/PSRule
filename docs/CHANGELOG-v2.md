# Change log

See [upgrade notes][1] for helpful information when upgrading from previous versions.

  [1]: https://microsoft.github.io/PSRule/latest/upgrade-notes/

**Important notes**:

- Several properties of rule and language block elements will be removed from v3.
  See [deprecations][2] for details.

  [2]: https://microsoft.github.io/PSRule/latest/deprecations/#deprecations-for-v3

## Unreleased

<<<<<<< HEAD
What's changed since v2.3.1:

- Engineering:
  - Bump support projects to .NET 6 by @BernieWhite.
    [#1209](https://github.com/microsoft/PSRule/issues/1209)
  - Bump Microsoft.NET.Test.Sdk to v17.3.0.
    [#1213](https://github.com/microsoft/PSRule/pull/1208)
=======
## v2.3.2

What's changed since v2.3.1:

- Bug fixes:
  - Fixes lost scope for rules by @BernieWhite.
    [#1214](https://github.com/microsoft/PSRule/issues/1214)
>>>>>>> 4f611d44

## v2.3.1

What's changed since v2.3.0:

- Bug fixes:
  - Fixed object path join handling of self path identifier by @BernieWhite.
    [#1204](https://github.com/microsoft/PSRule/issues/1204)

## v2.3.0

What's changed since v2.2.0:

- General improvements:
  - Added `PathPrefix` method to add an object path prefix to assertion reasons by @BernieWhite.
    [#1198](https://github.com/microsoft/PSRule/issues/1198)
  - Added support for binding with JSON objects by @BernieWhite.
    [#1182](https://github.com/microsoft/PSRule/issues/1182)
  - Added support for full path from JSON objects by @BernieWhite.
    [#1174](https://github.com/microsoft/PSRule/issues/1174)
  - Improved reporting of full object path from pre-processed results by @BernieWhite.
    [#1169](https://github.com/microsoft/PSRule/issues/1169)
  - Added PSRule for Azure expansion configuration to options schema by @BernieWhite.
    [#1149](https://github.com/microsoft/PSRule/issues/1149)
- Engineering:
  - Bump xunit to v2.4.2.
    [#1200](https://github.com/microsoft/PSRule/pull/1200)
  - Expose online link extension method by @BernieWhite.
    [#1195](https://github.com/microsoft/PSRule/issues/1195)
  - Added comment documentation to .NET classes and interfaces by @BernieWhite.
    [#1186](https://github.com/microsoft/PSRule/issues/1186)
  - Added publishing support for NuGet symbol packages @BernieWhite.
    [#1173](https://github.com/microsoft/PSRule/issues/1173)
  - Updated outcome option docs by @BernieWhite.
    [#1166](https://github.com/microsoft/PSRule/issues/1166)
  - Bump Sarif.Sdk to v2.4.16.
    [#1177](https://github.com/microsoft/PSRule/pull/1177)
  - Refactoring and updates to interfaces to allow use outside of PowerShell by @BernieWhite.
    [#1152](https://github.com/microsoft/PSRule/issues/1152)
- Bug fixes:
  - Fixes JSON parsing of string array for single objects by @BernieWhite.
    [#1193](https://github.com/microsoft/PSRule/issues/1193)
  - Fixed handling for JSON objects in rules by @BernieWhite.
    [#1187](https://github.com/microsoft/PSRule/issues/1187)
  - Fixed null object reference for object equity comparison by @BernieWhite.
    [#1157](https://github.com/microsoft/PSRule/issues/1157)
  - Fixed expression evaluation not logging debug output when using the `-Debug` switch by @BernieWhite.
    [#1158](https://github.com/microsoft/PSRule/issues/1158)
  - Fixed startIndex cannot be larger than length of string by @BernieWhite.
    [#1160](https://github.com/microsoft/PSRule/issues/1160)
  - Fixed path within SDK package causes `psd1` to compile by @BernieWhite.
    [#1146](https://github.com/microsoft/PSRule/issues/1146)

What's changed since pre-release v2.3.0-B0163:

- No additional changes.

## v2.3.0-B0163 (pre-release)

What's changed since pre-release v2.3.0-B0130:

- General improvements:
  - Added `PathPrefix` method to add an object path prefix to assertion reasons by @BernieWhite.
    [#1198](https://github.com/microsoft/PSRule/issues/1198)
- Engineering:
  - Bump xunit to v2.4.2.
    [#1200](https://github.com/microsoft/PSRule/pull/1200)

## v2.3.0-B0130 (pre-release)

What's changed since pre-release v2.3.0-B0100:

- Engineering:
  - Expose online link extension method by @BernieWhite.
    [#1195](https://github.com/microsoft/PSRule/issues/1195)
- Bug fixes:
  - Fixes JSON parsing of string array for single objects by @BernieWhite.
    [#1193](https://github.com/microsoft/PSRule/issues/1193)

## v2.3.0-B0100 (pre-release)

What's changed since pre-release v2.3.0-B0074:

- Engineering:
  - Added comment documentation to .NET classes and interfaces by @BernieWhite.
    [#1186](https://github.com/microsoft/PSRule/issues/1186)
- Bug fixes:
  - Fixed handling for JSON objects in rules by @BernieWhite.
    [#1187](https://github.com/microsoft/PSRule/issues/1187)

## v2.3.0-B0074 (pre-release)

What's changed since pre-release v2.3.0-B0051:

- General improvements:
  - Added support for binding with JSON objects by @BernieWhite.
    [#1182](https://github.com/microsoft/PSRule/issues/1182)

## v2.3.0-B0051 (pre-release)

What's changed since pre-release v2.3.0-B0030:

- General improvements:
  - Added support for full path from JSON objects by @BernieWhite.
    [#1174](https://github.com/microsoft/PSRule/issues/1174)
- Engineering:
  - Added publishing support for NuGet symbol packages @BernieWhite.
    [#1173](https://github.com/microsoft/PSRule/issues/1173)
  - Updated outcome option docs by @BernieWhite.
    [#1166](https://github.com/microsoft/PSRule/issues/1166)
  - Bump Sarif.Sdk to v2.4.16.
    [#1177](https://github.com/microsoft/PSRule/pull/1177)

## v2.3.0-B0030 (pre-release)

What's changed since pre-release v2.3.0-B0015:

- General improvements:
  - Improved reporting of full object path from pre-processed results by @BernieWhite.
    [#1169](https://github.com/microsoft/PSRule/issues/1169)

## v2.3.0-B0015 (pre-release)

What's changed since pre-release v2.3.0-B0006:

- Bug fixes:
  - Fixed null object reference for object equity comparison by @BernieWhite.
    [#1157](https://github.com/microsoft/PSRule/issues/1157)
  - Fixed expression evaluation not logging debug output when using the `-Debug` switch by @BernieWhite.
    [#1158](https://github.com/microsoft/PSRule/issues/1158)
  - Fixed startIndex cannot be larger than length of string by @BernieWhite.
    [#1160](https://github.com/microsoft/PSRule/issues/1160)

## v2.3.0-B0006 (pre-release)

What's changed since pre-release v2.3.0-B0001:

- General improvements:
  - Added PSRule for Azure expansion configuration to options schema by @BernieWhite.
    [#1149](https://github.com/microsoft/PSRule/issues/1149)
- Engineering:
  - Refactoring and updates to interfaces to allow use outside of PowerShell by @BernieWhite.
    [#1152](https://github.com/microsoft/PSRule/issues/1152)

## v2.3.0-B0001 (pre-release)

What's changed since v2.2.0:

- Bug fixes:
  - Fixed path within SDK package causes `psd1` to compile by @BernieWhite.
    [#1146](https://github.com/microsoft/PSRule/issues/1146)

## v2.2.0

What's changed since v2.1.0:

- New features:
  - Added `notCount` expression and assertion helper by @ArmaanMcleod.
    [#1091](https://github.com/microsoft/PSRule/issues/1091)
- General improvements:
  - Improved reporting of the object path that caused rule failures by @BernieWhite.
    [#1092](https://github.com/microsoft/PSRule/issues/1092)
    - Output include a new `Detail` property with details of the reason and the object path.
    - Custom methods `ReasonFrom` and `ReasonIf` accept a `path` parameter to specify the object path.
  - Added informational message when output has been written to disk by @BernieWhite.
    [#1074](https://github.com/microsoft/PSRule/issues/1074)
    - The `Output.Footer` option now supports `OutputFile` which reports the output file path.
      This is enabled by default.
  - Added descendant selector to object path syntax by @BernieWhite.
    [#1133](https://github.com/microsoft/PSRule/issues/1133)
    - Use `..` to traverse into child objects, for example `$..name` finds names for all nested objects.
- Engineering:
  - Bump Newtonsoft.Json to 13.0.1.
    [#1137](https://github.com/microsoft/PSRule/pull/1137)
  - Added more object path tests by @ArmaanMcleod.
    [#1110](https://github.com/microsoft/PSRule/issues/1110)
  - Bump xunit.runner.visualstudio to 2.4.5.
    [#1084](https://github.com/microsoft/PSRule/pull/1084)
  - Bump Pester to 5.3.3.
    [#1079](https://github.com/microsoft/PSRule/pull/1079)
  - Bump Microsoft.NET.Test.Sdk to 17.2.0.
    [#1089](https://github.com/microsoft/PSRule/pull/1089)
  - Added NuGet packaging publishing by @BernieWhite.
    [#1093](https://github.com/microsoft/PSRule/issues/1093)
  - Updated NuGet packaging metadata by @BernieWhite.
    [#1093](https://github.com/microsoft/PSRule/issues/1093)
- Bug fixes:
  - Fixed output of reason with wide format by @BernieWhite.
    [#1117](https://github.com/microsoft/PSRule/issues/1117)
  - Fixed piped input does not respect excluded paths by @BernieWhite.
    [#1114](https://github.com/microsoft/PSRule/issues/1114)
    - By default, objects are not excluded by source.
    - To exclude piped input based on source configure the `Input.IgnoreObjectSource` option.
  - Fixed issue building a PSRule project by removing PSRule.psd1 from compile target by @BernieWhite.
    [#1140](https://github.com/microsoft/PSRule/issues/1140)
  - Fixed grouping of logical operators in object path by @BernieWhite.
    [#1101](https://github.com/microsoft/PSRule/issues/1101)

What's changed since pre-release v2.2.0-B0175:

- No additional changes.

## v2.2.0-B0175 (pre-release)

What's changed since pre-release v2.2.0-B0131:

- Bug fixes:
  - Fixed issue building a PSRule project by removing PSRule.psd1 from compile target by @BernieWhite.
    [#1140](https://github.com/microsoft/PSRule/issues/1140)

## v2.2.0-B0131 (pre-release)

What's changed since pre-release v2.2.0-B0089:

- General improvements:
  - Added descendant selector to object path syntax by @BernieWhite.
    [#1133](https://github.com/microsoft/PSRule/issues/1133)
    - Use `..` to traverse into child objects, for example `$..name` finds names for all nested objects.
- Engineering:
  - Bump Newtonsoft.Json to 13.0.1.
    [#1137](https://github.com/microsoft/PSRule/pull/1137)

## v2.2.0-B0089 (pre-release)

What's changed since pre-release v2.2.0-B0052:

- General improvements:
  - Improved reporting of the object path that caused rule failures by @BernieWhite.
    [#1092](https://github.com/microsoft/PSRule/issues/1092)
    - Output include a new `Detail` property with details of the reason and the object path.
    - Custom methods `ReasonFrom` and `ReasonIf` accept a `path` parameter to specify the object path.

## v2.2.0-B0052 (pre-release)

What's changed since pre-release v2.2.0-B0021:

- General improvements:
  - Added informational message when output has been written to disk by @BernieWhite.
    [#1074](https://github.com/microsoft/PSRule/issues/1074)
    - The `Output.Footer` option now supports `OutputFile` which reports the output file path.
      This is enabled by default.
- Engineering:
  - Added more object path tests by @ArmaanMcleod.
    [#1110](https://github.com/microsoft/PSRule/issues/1110)
- Bug fixes:
  - Fixed output of reason with wide format by @BernieWhite.
    [#1117](https://github.com/microsoft/PSRule/issues/1117)
  - Fixed piped input does not respect excluded paths by @BernieWhite.
    [#1114](https://github.com/microsoft/PSRule/issues/1114)
    - By default, objects are not excluded by source.
    - To exclude piped input based on source configure the `Input.IgnoreObjectSource` option.

## v2.2.0-B0021 (pre-release)

What's changed since v2.1.0:

- New features:
  - Added `notCount` expression and assertion helper by @ArmaanMcleod.
    [#1091](https://github.com/microsoft/PSRule/issues/1091)
- Engineering:
  - Bump xunit.runner.visualstudio to 2.4.5.
    [#1084](https://github.com/microsoft/PSRule/pull/1084)
  - Bump Pester to 5.3.3.
    [#1079](https://github.com/microsoft/PSRule/pull/1079)
  - Bump Microsoft.NET.Test.Sdk to 17.2.0.
    [#1089](https://github.com/microsoft/PSRule/pull/1089)
  - Added NuGet packaging publishing by @BernieWhite.
    [#1093](https://github.com/microsoft/PSRule/issues/1093)
  - Updated NuGet packaging metadata by @BernieWhite.
    [#1093](https://github.com/microsoft/PSRule/issues/1093)
- Bug fixes:
  - Fixed grouping of logical operators in object path by @BernieWhite.
    [#1101](https://github.com/microsoft/PSRule/issues/1101)

## v2.1.0

What's changed since v2.0.1:

- General improvements:
  - Added `notStartsWith`, `notEndsWith`, and `notContains` expressions and assertion helpers. [#1047](https://github.com/microsoft/PSRule/issues/1047)
  - Added `like`, `notLike` expressions and assertion helpers. [#1048](https://github.com/microsoft/PSRule/issues/1048)
  - Added additional repository paths to ignore by default. [#1043](https://github.com/microsoft/PSRule/issues/1043)
  - Added custom suppression message during PSRule runs. [#1046](https://github.com/microsoft/PSRule/issues/1046)
    - When a rule is suppressed using a suppression group the synopsis is shown in the suppression warning.
    - Configure the suppression group synopsis to display a custom message.
    - Suppression groups synopsis can be localized using markdown documentation.
    - Use markdown to set a culture specific synopsis.
    - Custom suppression messages are not supported when suppressing individual rules using `ps-rule.yaml`.
    - See [about_PSRule_SuppressionGroups] for details.
  - Added source support for string conditions. [#1068](https://github.com/microsoft/PSRule/issues/1068)
- Engineering:
  - Added code signing of module. [#1049](https://github.com/microsoft/PSRule/issues/1049)
  - Added SBOM manifests to module. [#1050](https://github.com/microsoft/PSRule/issues/1050)
  - Bump Sarif.Sdk to 2.4.15. [#1075](https://github.com/microsoft/PSRule/pull/1075)
  - Bump Pester to 5.3.2. [#1062](https://github.com/microsoft/PSRule/pull/1062)
- Bug fixes:
  - **Important change:** Fixed source scope not updated in multi-module runs. [#1053](https://github.com/microsoft/PSRule/issues/1053)
    - Several properties of rule and language block elements have been renamed to improve consistency.
    - From _v3_ custom scripts may not work correctly until you update these names.
    - For details on the updated property names see [deprecations][2].

What's changed since pre-release v2.1.0-B0069:

- No additional changes.

## v2.1.0-B0069 (pre-release)

What's changed since pre-release v2.1.0-B0040:

- General improvements:
  - Added `notStartsWith`, `notEndsWith`, and `notContains` expressions and assertion helpers. [#1047](https://github.com/microsoft/PSRule/issues/1047)
  - Added `like`, `notLike` expressions and assertion helpers. [#1048](https://github.com/microsoft/PSRule/issues/1048)
  - Added additional repository paths to ignore by default. [#1043](https://github.com/microsoft/PSRule/issues/1043)
- Engineering:
  - Bump Sarif.Sdk to 2.4.15. [#1075](https://github.com/microsoft/PSRule/pull/1075)

## v2.1.0-B0040 (pre-release)

What's changed since pre-release v2.1.0-B0015:

- General improvements:
  - Added custom suppression message during PSRule runs. [#1046](https://github.com/microsoft/PSRule/issues/1046)
    - When a rule is suppressed using a suppression group the synopsis is shown in the suppression warning.
    - Configure the suppression group synopsis to display a custom message.
    - Suppression groups synopsis can be localized using markdown documentation.
    - Use markdown to set a culture specific synopsis.
    - Custom suppression messages are not supported when suppressing individual rules using `ps-rule.yaml`.
    - See [about_PSRule_SuppressionGroups] for details.
  - Added source support for string conditions. [#1068](https://github.com/microsoft/PSRule/issues/1068)
- Engineering:
  - Bump Sarif.Sdk to 2.4.14. [#1064](https://github.com/microsoft/PSRule/pull/1064)
  - Bump Pester to 5.3.2. [#1062](https://github.com/microsoft/PSRule/pull/1062)
- Bug fixes:
  - **Important change:** Fixed source scope not updated in multi-module runs. [#1053](https://github.com/microsoft/PSRule/issues/1053)
    - Several properties of rule and language block elements have been renamed to improve consistency.
    - From _v3_ custom scripts may not work correctly until you update these names.
    - For details on the updated property names see [deprecations][2].

## v2.1.0-B0015 (pre-release)

What's changed since v2.0.1:

- Engineering:
  - Added code signing of module. [#1049](https://github.com/microsoft/PSRule/issues/1049)
  - Added SBOM manifests to module. [#1050](https://github.com/microsoft/PSRule/issues/1050)

## v2.0.1

What's changed since v2.0.0:

- Bug fixes:
  - Fixed read JSON failed with comments. [#1051](https://github.com/microsoft/PSRule/issues/1051)
  - Fixed null reference on elapsed time when required module check fails. [#1054](https://github.com/microsoft/PSRule/issues/1054)
  - Fixed failed to read JSON objects with a empty property name. [#1052](https://github.com/microsoft/PSRule/issues/1052)

## v2.0.0

What's changed since v1.11.1:

- New features:
  - Add support for suppression groups. [#793](https://github.com/microsoft/PSRule/issues/793)
    - New `SuppressionGroup` resource has been included.
    - See [about_PSRule_SuppressionGroups] for details.
  - Added source expression property. [#933](https://github.com/microsoft/PSRule/issues/933)
    - Included the following expressions:
      - `source`
      - `withinPath`
      - `notWithinPath`
  - Added support for rule severity level. [#880](https://github.com/microsoft/PSRule/issues/880)
    - Rules can be configured to be `Error`, `Warning`, or `Information`.
    - Failing rules with the `Error` severity level will cause the pipeline to fail.
    - Rules with the `Warning` severity level will be reported as warnings.
    - Rules with the `Information` severity level will be reported as informational messages.
    - By default, the severity level for a rule is `Error`.
  - Added expression support for type based assertions. [#908](https://github.com/microsoft/PSRule/issues/908)
    - Included the following expressions:
      - `IsArray`
      - `IsBoolean`
      - `IsDateTime`
      - `IsInteger`
      - `IsNumeric`
  - Added support for formatting results as SARIF. [#878](https://github.com/microsoft/PSRule/issues/878)
    - Set `Output.Format` to `Sarif` to output results in the SARIF format.
    - See [about_PSRule_Options] for details.
- General improvements:
  - Add option to disable invariant culture warning. [#899](https://github.com/microsoft/PSRule/issues/899)
    - Added `Execution.InvariantCultureWarning` option.
    - See [about_PSRule_Options] for details.
  - Added support for object path expressions. [#808](https://github.com/microsoft/PSRule/issues/808) [#693](https://github.com/microsoft/PSRule/issues/693)
    - Inspired by JSONPath, object path expressions can be used to access nested objects.
    - Array members can be filtered and enumerated using object path expressions.
    - Object path expressions can be used in YAML, JSON, and PowerShell rules and selectors.
    - See [about_PSRule_Assert] for details.
  - Improve tracking of suppressed objects. [#794](https://github.com/microsoft/PSRule/issues/794)
    - Added `Execution.SuppressedRuleWarning` option to output warning for suppressed rules.
  - Added support for rule aliases. [#792](https://github.com/microsoft/PSRule/issues/792)
    - Aliases allow rules to be references by an alternative name.
    - When renaming rules, add a rule alias to avoid breaking references to the old rule name.
    - To specify an alias use the `-Alias` parameter or `alias` metadata property in YAML or JSON.
  - Added support for stable identifiers with rule refs. [#881](https://github.com/microsoft/PSRule/issues/881)
    - A rule ref may be optionally be used to reference a rule.
    - Rule refs should be:
      stable, not changing between releases;
      opaque, as opposed to being a human-readable string.
      Stable and opaque refs ease web lookup and to help to avoid language difficulties.
    - To specify a rule ref use the `-Ref` parameter or `ref` metadata property in YAML or JSON.
  - Added new properties for module lookup to SARIF results. [#951](https://github.com/microsoft/PSRule/issues/951)
  - Capture and output repository info in Assert-PSRule runs. [#978](https://github.com/microsoft/PSRule/issues/978)
    - Added `Repository.Url` option set repository URL reported in output.
    - Repository URL is detected automatically for GitHub Actions and Azure Pipelines.
    - Added `RepositoryInfo` to `Output.Banner` option.
    - Repository info is shown by default.
  - Added `convert` and `caseSensitive` to string comparison expressions. [#1001](https://github.com/microsoft/PSRule/issues/1001)
    - The following expressions support type conversion and case-sensitive comparison.
      - `startsWith`, `contains`, and `endsWith`.
      - `equals` and `notEquals`.
  - Added `convert` to numeric comparison expressions. [#943](https://github.com/microsoft/PSRule/issues/943)
    - Type conversion is now supported for `less`, `lessOrEquals`, `greater`, and `greaterOrEquals`.
  - Added `Extent` property on rules reported by `Get-PSRule`. [#990](https://github.com/microsoft/PSRule/issues/990)
    - Extent provides the line and position of the rule in the source code.
  - **Breaking change:** Added validation of resource names. [#1012](https://github.com/microsoft/PSRule/issues/1012)
    - Invalid rules names will now produce a specific error.
    - See [upgrade notes][1] for more information.
- Engineering:
  - **Breaking change:** Removal of deprecated default baseline from module manifest. [#755](https://github.com/microsoft/PSRule/issues/755)
    - Set the default module baseline using module configuration.
    - See [upgrade notes][1] for details.
  - **Breaking change:** Require `apiVersion` on YAML and JSON to be specified. [#648](https://github.com/microsoft/PSRule/issues/648)
    - Resources should use `github.com/microsoft/PSRule/v1` as the `apiVersion`.
    - Resources that do not specify an `apiVersion` will be ignored.
    - See [upgrade notes][1] for details.
  - **Breaking change:** Prefer module sources over loose files. [#610](https://github.com/microsoft/PSRule/issues/610)
    - Module sources are discovered before loose files.
    - Warning is shown for duplicate rule names, and exception is thrown for duplicate rule Ids.
    - See [upgrade notes][1] for details.
  - **Breaking change:** Require rule sources from current working directory to be explicitly included. [#760](https://github.com/microsoft/PSRule/issues/760)
    - From v2 onwards, `$PWD` is not included by default unless `-Path .` or `-Path $PWD` is explicitly specified.
    - See [upgrade notes][1] for details.
  - Added more tests for JSON resources. [#929](https://github.com/microsoft/PSRule/issues/929)
  - Bump Sarif.Sdk to 2.4.13. [#1007](https://github.com/microsoft/PSRule/pull/1007)
  - Bump PowerShellStandard.Library to 5.1.1. [#999](https://github.com/microsoft/PSRule/pull/999)
- Bug fixes:
  - Fixed object path handling with dash. [#902](https://github.com/microsoft/PSRule/issues/902)
  - Fixed empty suppression group rules property applies to no rules. [#931](https://github.com/microsoft/PSRule/issues/931)
  - Fixed object reference for suppression group will rule not defined. [#932](https://github.com/microsoft/PSRule/issues/932)
  - Fixed rule source loading twice from `$PWD` and `.ps-rule/`. [#939](https://github.com/microsoft/PSRule/issues/939)
  - Fixed rule references in SARIF format for extensions need a toolComponent reference. [#949](https://github.com/microsoft/PSRule/issues/949)
  - Fixed file objects processed with file input format have no source location. [#950](https://github.com/microsoft/PSRule/issues/950)
  - Fixed GitHub code scanning alerts treats pass as problems. [#955](https://github.com/microsoft/PSRule/issues/955)
    - By default, SARIF output will only include fail or error outcomes.
    - Added `Output.SarifProblemsOnly` option to include pass outcomes.
  - Fixed SARIF output includes rule property for default tool component. [#956](https://github.com/microsoft/PSRule/issues/956)
  - Fixed Invoke-PSRule hanging if JSON rule file is empty. [#969](https://github.com/microsoft/PSRule/issues/969)
  - Fixed SARIF should report base branch. [#964](https://github.com/microsoft/PSRule/issues/964)
  - Fixed unclear error message on invalid rule names. [#1012](https://github.com/microsoft/PSRule/issues/1012)

What's changed since pre-release v2.0.0-B2203045:

- No additional changes.

## v2.0.0-B2203045 (pre-release)

What's changed since pre-release v2.0.0-B2203033:

- General improvements:
  - Added `convert` to numeric comparison expressions. [#943](https://github.com/microsoft/PSRule/issues/943)
    - Type conversion is now supported for `less`, `lessOrEquals`, `greater`, and `greaterOrEquals`.
  - **Breaking change:** Added validation of resource names. [#1012](https://github.com/microsoft/PSRule/issues/1012)
    - Invalid rules names will now produce a specific error.
    - See [upgrade notes][1] for more information.
- Bug fixes:
  - Fixed unclear error message on invalid rule names. [#1012](https://github.com/microsoft/PSRule/issues/1012)

## v2.0.0-B2203033 (pre-release)

What's changed since pre-release v2.0.0-B2203019:

- General improvements:
  - Added `Extent` property on rules reported by `Get-PSRule`. [#990](https://github.com/microsoft/PSRule/issues/990)
    - Extent provides the line and position of the rule in the source code.
- Engineering:
  - Bump Sarif.Sdk to 2.4.13. [#1007](https://github.com/microsoft/PSRule/pull/1007)
  - Bump PowerShellStandard.Library to 5.1.1. [#999](https://github.com/microsoft/PSRule/pull/999)

## v2.0.0-B2203019 (pre-release)

What's changed since pre-release v2.0.0-B2202072:

- General improvements:
  - Added `convert` and `caseSensitive` to string comparison expressions. [#1001](https://github.com/microsoft/PSRule/issues/1001)
    - The following expressions support type conversion and case-sensitive comparison.
      - `startsWith`, `contains`, and `endsWith`.
      - `equals` and `notEquals`.

## v2.0.0-B2202072 (pre-release)

What's changed since pre-release v2.0.0-B2202065:

- General improvements:
  - Capture and output repository info in Assert-PSRule runs. [#978](https://github.com/microsoft/PSRule/issues/978)
    - Added `Repository.Url` option set repository URL reported in output.
    - Repository URL is detected automatically for GitHub Actions and Azure Pipelines.
    - Added `RepositoryInfo` to `Output.Banner` option.
    - Repository info is shown by default.
- Bug fixes:
  - Fixed SARIF should report base branch. [#964](https://github.com/microsoft/PSRule/issues/964)

## v2.0.0-B2202065 (pre-release)

What's changed since pre-release v2.0.0-B2202056:

- Bug fixes:
  - Fixed broken documentation links. [#980](https://github.com/microsoft/PSRule/issues/980)

## v2.0.0-B2202056 (pre-release)

What's changed since pre-release v2.0.0-B2202024:

- Bug fixes:
  - Fixed Invoke-PSRule hanging if JSON rule file is empty. [#969](https://github.com/microsoft/PSRule/issues/969)

## v2.0.0-B2202024 (pre-release)

What's changed since pre-release v2.0.0-B2202017:

- New features:
  - Added source expression property. [#933](https://github.com/microsoft/PSRule/issues/933)
    - Included the following expressions:
      - `source`
      - `withinPath`
      - `notWithinPath`

## v2.0.0-B2202017 (pre-release)

What's changed since pre-release v2.0.0-B2202006:

- Bug fixes:
  - Fixed GitHub code scanning alerts treats pass as problems. [#955](https://github.com/microsoft/PSRule/issues/955)
    - By default, SARIF output will only include fail or error outcomes.
    - Added `Output.SarifProblemsOnly` option to include pass outcomes.
  - Fixed SARIF output includes rule property for default tool component. [#956](https://github.com/microsoft/PSRule/issues/956)

## v2.0.0-B2202006 (pre-release)

What's changed since pre-release v2.0.0-B2201161:

- General improvements:
  - Added new properties for module lookup to SARIF results. [#951](https://github.com/microsoft/PSRule/issues/951)
- Bug fixes:
  - Fixed rule references in SARIF format for extensions need a toolComponent reference. [#949](https://github.com/microsoft/PSRule/issues/949)
  - Fixed file objects processed with file input format have no source location. [#950](https://github.com/microsoft/PSRule/issues/950)

## v2.0.0-B2201161 (pre-release)

What's changed since pre-release v2.0.0-B2201146:

- New features:
  - Added support for rule severity level. [#880](https://github.com/microsoft/PSRule/issues/880)
    - Rules can be configured to be `Error`, `Warning`, or `Information`.
    - Failing rules with the `Error` severity level will cause the pipeline to fail.
    - Rules with the `Warning` severity level will be reported as warnings.
    - Rules with the `Information` severity level will be reported as informational messages.
    - By default, the severity level for a rule is `Error`.
  - Added expression support for type based assertions. [#908](https://github.com/microsoft/PSRule/issues/908)
    - Included the following expressions:
      - `IsArray`
      - `IsBoolean`
      - `IsDateTime`
      - `IsInteger`
      - `IsNumeric`
  - Added support for formatting results as SARIF. [#878](https://github.com/microsoft/PSRule/issues/878)
    - Set `Output.Format` to `Sarif` to output results in the SARIF format.
    - See [about_PSRule_Options] for details.

## v2.0.0-B2201146 (pre-release)

What's changed since pre-release v2.0.0-B2201135:

- Engineering:
  - **Breaking change:** Require rule sources from current working directory to be explicitly included. [#760](https://github.com/microsoft/PSRule/issues/760)
    - From v2 onwards, `$PWD` is not included by default unless `-Path .` or `-Path $PWD` is explicitly specified.
    - See [upgrade notes][1] for details.
- Bug fixes:
  - Fixed rule source loading twice from `$PWD` and `.ps-rule/`. [#939](https://github.com/microsoft/PSRule/issues/939)

## v2.0.0-B2201135 (pre-release)

What's changed since pre-release v2.0.0-B2201117:

- Engineering:
  - **Breaking change:** Prefer module sources over loose files. [#610](https://github.com/microsoft/PSRule/issues/610)
    - Module sources are discovered before loose files.
    - Warning is shown for duplicate rule names, and exception is thrown for duplicate rule Ids.
    - See [upgrade notes][1] for details.
  - Added more tests for JSON resources. [#929](https://github.com/microsoft/PSRule/issues/929)
- Bug fixes:
  - Fixed empty suppression group rules property applies to no rules. [#931](https://github.com/microsoft/PSRule/issues/931)
  - Fixed object reference for suppression group will rule not defined. [#932](https://github.com/microsoft/PSRule/issues/932)

## v2.0.0-B2201117 (pre-release)

What's changed since pre-release v2.0.0-B2201093:

- General improvements:
  - Add option to disable invariant culture warning. [#899](https://github.com/microsoft/PSRule/issues/899)
    - Added `Execution.InvariantCultureWarning` option.
    - See [about_PSRule_Options] for details.

## v2.0.0-B2201093 (pre-release)

What's changed since pre-release v2.0.0-B2201075:

- New features:
  - Add support for suppression groups. [#793](https://github.com/microsoft/PSRule/issues/793)
    - New `SuppressionGroup` resource has been included.
    - See [about_PSRule_SuppressionGroups] for details.

## v2.0.0-B2201075 (pre-release)

What's changed since pre-release v2.0.0-B2201054:

- General improvements:
  - Added support for rule aliases. [#792](https://github.com/microsoft/PSRule/issues/792)
    - Aliases allow rules to be references by an alternative name.
    - When renaming rules, add a rule alias to avoid breaking references to the old rule name.
    - To specify an alias use the `-Alias` parameter or `alias` metadata property in YAML or JSON.
  - Added support for stable identifiers with rule refs. [#881](https://github.com/microsoft/PSRule/issues/881)
    - A rule ref may be optionally be used to reference a rule.
    - Rule refs should be:
      stable, not changing between releases;
      opaque, as opposed to being a human-readable string.
      Stable and opaque refs ease web lookup and to help to avoid language difficulties.
    - To specify a rule ref use the `-Ref` parameter or `ref` metadata property in YAML or JSON.
- Bug fixes:
  - Fixed object path handling with dash. [#902](https://github.com/microsoft/PSRule/issues/902)

## v2.0.0-B2201054 (pre-release)

What's changed since v1.11.0:

- General improvements:
  - Added support for object path expressions. [#808](https://github.com/microsoft/PSRule/issues/808) [#693](https://github.com/microsoft/PSRule/issues/693)
    - Inspired by JSONPath, object path expressions can be used to access nested objects.
    - Array members can be filtered and enumerated using object path expressions.
    - Object path expressions can be used in YAML, JSON, and PowerShell rules and selectors.
    - See [about_PSRule_Assert] for details.
  - Improve tracking of suppressed objects. [#794](https://github.com/microsoft/PSRule/issues/794)
    - Added `Execution.SuppressedRuleWarning` option to output warning for suppressed rules.
- Engineering:
  - **Breaking change:** Removal of deprecated default baseline from module manifest. [#755](https://github.com/microsoft/PSRule/issues/755)
    - Set the default module baseline using module configuration.
    - See [upgrade notes][1] for details.
  - **Breaking change:** Require `apiVersion` on YAML and JSON to be specified. [#648](https://github.com/microsoft/PSRule/issues/648)
    - Resources should use `github.com/microsoft/PSRule/v1` as the `apiVersion`.
    - Resources that do not specify an `apiVersion` will be ignored.
    - See [upgrade notes][1] for details.

[Assert-PSRule]: commands/PSRule/en-US/Assert-PSRule.md
[about_PSRule_Assert]: concepts/PSRule/en-US/about_PSRule_Assert.md
[about_PSRule_Options]: concepts/PSRule/en-US/about_PSRule_Options.md
[about_PSRule_Variables]: concepts/PSRule/en-US/about_PSRule_Variables.md
[about_PSRule_Conventions]: concepts/PSRule/en-US/about_PSRule_Conventions.md
[about_PSRule_Selectors]: concepts/PSRule/en-US/about_PSRule_Selectors.md
[about_PSRule_Rules]: concepts/PSRule/en-US/about_PSRule_Rules.md
[about_PSRule_Badges]: concepts/PSRule/en-US/about_PSRule_Badges.md
[about_PSRule_Expressions]: concepts/PSRule/en-US/about_PSRule_Expressions.md
[about_PSRule_SuppressionGroups]: concepts/PSRule/en-US/about_PSRule_SuppressionGroups.md<|MERGE_RESOLUTION|>--- conflicted
+++ resolved
@@ -13,15 +13,14 @@
 
 ## Unreleased
 
-<<<<<<< HEAD
-What's changed since v2.3.1:
+What's changed since v2.3.2:
 
 - Engineering:
   - Bump support projects to .NET 6 by @BernieWhite.
     [#1209](https://github.com/microsoft/PSRule/issues/1209)
   - Bump Microsoft.NET.Test.Sdk to v17.3.0.
     [#1213](https://github.com/microsoft/PSRule/pull/1208)
-=======
+
 ## v2.3.2
 
 What's changed since v2.3.1:
@@ -29,7 +28,6 @@
 - Bug fixes:
   - Fixes lost scope for rules by @BernieWhite.
     [#1214](https://github.com/microsoft/PSRule/issues/1214)
->>>>>>> 4f611d44
 
 ## v2.3.1
 
