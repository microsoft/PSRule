# Change log

See [upgrade notes][1] for helpful information when upgrading from previous versions.

  [1]: https://microsoft.github.io/PSRule/latest/upgrade-notes/

**Important notes**:

- Several properties of rule and language block elements will be removed from v3.
  See [deprecations][2] for details.

  [2]: https://microsoft.github.io/PSRule/latest/deprecations/#deprecations-for-v3

## Unreleased

<<<<<<< HEAD
What's changed since pre-release v2.1.0-B0040:

- General improvements:
  - Added `notStartsWith`, `notEndsWith`, and `notContains` expressions and assertion helpers. [#1047](https://github.com/microsoft/PSRule/issues/1047)
  - Added `like`, `notLike` expressions and assertion helpers. [#1048](https://github.com/microsoft/PSRule/issues/1048)
=======
- Engineering:
  - Bump Sarif.Sdk to 2.4.15. [#1075](https://github.com/microsoft/PSRule/pull/1075)
>>>>>>> 104d48b7

## v2.1.0-B0040 (pre-release)

What's changed since pre-release v2.1.0-B0015:

- General improvements:
  - Added custom suppression message during PSRule runs. [#1046](https://github.com/microsoft/PSRule/issues/1046)
    - When a rule is suppressed using a suppression group the synopsis is shown in the suppression warning.
    - Configure the suppression group synopsis to display a custom message.
    - Suppression groups synopsis can be localized using markdown documentation.
    - Use markdown to set a culture specific synopsis.
    - Custom suppression messages are not supported when suppressing individual rules using `ps-rule.yaml`.
    - See [about_PSRule_SuppressionGroups] for details.
  - Added source support for string conditions. [#1068](https://github.com/microsoft/PSRule/issues/1068)
- Engineering:
  - Bump Sarif.Sdk to 2.4.14. [#1064](https://github.com/microsoft/PSRule/pull/1064)
  - Bump Pester to 5.3.2. [#1062](https://github.com/microsoft/PSRule/pull/1062)
- Bug fixes:
  - **Important change:** Fixed source scope not updated in multi-module runs. [#1053](https://github.com/microsoft/PSRule/issues/1053)
    - Several properties of rule and language block elements have been renamed to improve consistency.
    - From _v3_ custom scripts may not work correctly until you update these names.
    - For details on the updated property names see [deprecations][2].

## v2.1.0-B0015 (pre-release)

What's changed since v2.0.1:

- Engineering:
  - Added code signing of module. [#1049](https://github.com/microsoft/PSRule/issues/1049)
  - Added SBOM manifests to module. [#1050](https://github.com/microsoft/PSRule/issues/1050)

## v2.0.1

What's changed since v2.0.0:

- Bug fixes:
  - Fixed read JSON failed with comments. [#1051](https://github.com/microsoft/PSRule/issues/1051)
  - Fixed null reference on elapsed time when required module check fails. [#1054](https://github.com/microsoft/PSRule/issues/1054)
  - Fixed failed to read JSON objects with a empty property name. [#1052](https://github.com/microsoft/PSRule/issues/1052)

## v2.0.0

What's changed since v1.11.1:

- New features:
  - Add support for suppression groups. [#793](https://github.com/microsoft/PSRule/issues/793)
    - New `SuppressionGroup` resource has been included.
    - See [about_PSRule_SuppressionGroups] for details.
  - Added source expression property. [#933](https://github.com/microsoft/PSRule/issues/933)
    - Included the following expressions:
      - `source`
      - `withinPath`
      - `notWithinPath`
  - Added support for rule severity level. [#880](https://github.com/microsoft/PSRule/issues/880)
    - Rules can be configured to be `Error`, `Warning`, or `Information`.
    - Failing rules with the `Error` severity level will cause the pipeline to fail.
    - Rules with the `Warning` severity level will be reported as warnings.
    - Rules with the `Information` severity level will be reported as informational messages.
    - By default, the severity level for a rule is `Error`.
  - Added expression support for type based assertions. [#908](https://github.com/microsoft/PSRule/issues/908)
    - Included the following expressions:
      - `IsArray`
      - `IsBoolean`
      - `IsDateTime`
      - `IsInteger`
      - `IsNumeric`
  - Added support for formatting results as SARIF. [#878](https://github.com/microsoft/PSRule/issues/878)
    - Set `Output.Format` to `Sarif` to output results in the SARIF format.
    - See [about_PSRule_Options] for details.
- General improvements:
  - Add option to disable invariant culture warning. [#899](https://github.com/microsoft/PSRule/issues/899)
    - Added `Execution.InvariantCultureWarning` option.
    - See [about_PSRule_Options] for details.
  - Added support for object path expressions. [#808](https://github.com/microsoft/PSRule/issues/808) [#693](https://github.com/microsoft/PSRule/issues/693)
    - Inspired by JSONPath, object path expressions can be used to access nested objects.
    - Array members can be filtered and enumerated using object path expressions.
    - Object path expressions can be used in YAML, JSON, and PowerShell rules and selectors.
    - See [about_PSRule_Assert] for details.
  - Improve tracking of suppressed objects. [#794](https://github.com/microsoft/PSRule/issues/794)
    - Added `Execution.SuppressedRuleWarning` option to output warning for suppressed rules.
  - Added support for rule aliases. [#792](https://github.com/microsoft/PSRule/issues/792)
    - Aliases allow rules to be references by an alternative name.
    - When renaming rules, add a rule alias to avoid breaking references to the old rule name.
    - To specify an alias use the `-Alias` parameter or `alias` metadata property in YAML or JSON.
  - Added support for stable identifiers with rule refs. [#881](https://github.com/microsoft/PSRule/issues/881)
    - A rule ref may be optionally be used to reference a rule.
    - Rule refs should be:
      stable, not changing between releases;
      opaque, as opposed to being a human-readable string.
      Stable and opaque refs ease web lookup and to help to avoid language difficulties.
    - To specify a rule ref use the `-Ref` parameter or `ref` metadata property in YAML or JSON.
  - Added new properties for module lookup to SARIF results. [#951](https://github.com/microsoft/PSRule/issues/951)
  - Capture and output repository info in Assert-PSRule runs. [#978](https://github.com/microsoft/PSRule/issues/978)
    - Added `Repository.Url` option set repository URL reported in output.
    - Repository URL is detected automatically for GitHub Actions and Azure Pipelines.
    - Added `RepositoryInfo` to `Output.Banner` option.
    - Repository info is shown by default.
  - Added `convert` and `caseSensitive` to string comparison expressions. [#1001](https://github.com/microsoft/PSRule/issues/1001)
    - The following expressions support type conversion and case-sensitive comparison.
      - `startsWith`, `contains`, and `endsWith`.
      - `equals` and `notEquals`.
  - Added `convert` to numeric comparison expressions. [#943](https://github.com/microsoft/PSRule/issues/943)
    - Type conversion is now supported for `less`, `lessOrEquals`, `greater`, and `greaterOrEquals`.
  - Added `Extent` property on rules reported by `Get-PSRule`. [#990](https://github.com/microsoft/PSRule/issues/990)
    - Extent provides the line and position of the rule in the source code.
  - **Breaking change:** Added validation of resource names. [#1012](https://github.com/microsoft/PSRule/issues/1012)
    - Invalid rules names will now produce a specific error.
    - See [upgrade notes][1] for more information.
- Engineering:
  - **Breaking change:** Removal of deprecated default baseline from module manifest. [#755](https://github.com/microsoft/PSRule/issues/755)
    - Set the default module baseline using module configuration.
    - See [upgrade notes][1] for details.
  - **Breaking change:** Require `apiVersion` on YAML and JSON to be specified. [#648](https://github.com/microsoft/PSRule/issues/648)
    - Resources should use `github.com/microsoft/PSRule/v1` as the `apiVersion`.
    - Resources that do not specify an `apiVersion` will be ignored.
    - See [upgrade notes][1] for details.
  - **Breaking change:** Prefer module sources over loose files. [#610](https://github.com/microsoft/PSRule/issues/610)
    - Module sources are discovered before loose files.
    - Warning is shown for duplicate rule names, and exception is thrown for duplicate rule Ids.
    - See [upgrade notes][1] for details.
  - **Breaking change:** Require rule sources from current working directory to be explicitly included. [#760](https://github.com/microsoft/PSRule/issues/760)
    - From v2 onwards, `$PWD` is not included by default unless `-Path .` or `-Path $PWD` is explicitly specified.
    - See [upgrade notes][1] for details.
  - Added more tests for JSON resources. [#929](https://github.com/microsoft/PSRule/issues/929)
  - Bump Sarif.Sdk to 2.4.13. [#1007](https://github.com/microsoft/PSRule/pull/1007)
  - Bump PowerShellStandard.Library to 5.1.1. [#999](https://github.com/microsoft/PSRule/pull/999)
- Bug fixes:
  - Fixed object path handling with dash. [#902](https://github.com/microsoft/PSRule/issues/902)
  - Fixed empty suppression group rules property applies to no rules. [#931](https://github.com/microsoft/PSRule/issues/931)
  - Fixed object reference for suppression group will rule not defined. [#932](https://github.com/microsoft/PSRule/issues/932)
  - Fixed rule source loading twice from `$PWD` and `.ps-rule/`. [#939](https://github.com/microsoft/PSRule/issues/939)
  - Fixed rule references in SARIF format for extensions need a toolComponent reference. [#949](https://github.com/microsoft/PSRule/issues/949)
  - Fixed file objects processed with file input format have no source location. [#950](https://github.com/microsoft/PSRule/issues/950)
  - Fixed GitHub code scanning alerts treats pass as problems. [#955](https://github.com/microsoft/PSRule/issues/955)
    - By default, SARIF output will only include fail or error outcomes.
    - Added `Output.SarifProblemsOnly` option to include pass outcomes.
  - Fixed SARIF output includes rule property for default tool component. [#956](https://github.com/microsoft/PSRule/issues/956)
  - Fixed Invoke-PSRule hanging if JSON rule file is empty. [#969](https://github.com/microsoft/PSRule/issues/969)
  - Fixed SARIF should report base branch. [#964](https://github.com/microsoft/PSRule/issues/964)
  - Fixed unclear error message on invalid rule names. [#1012](https://github.com/microsoft/PSRule/issues/1012)

What's changed since pre-release v2.0.0-B2203045:

- No additional changes.

## v2.0.0-B2203045 (pre-release)

What's changed since pre-release v2.0.0-B2203033:

- General improvements:
  - Added `convert` to numeric comparison expressions. [#943](https://github.com/microsoft/PSRule/issues/943)
    - Type conversion is now supported for `less`, `lessOrEquals`, `greater`, and `greaterOrEquals`.
  - **Breaking change:** Added validation of resource names. [#1012](https://github.com/microsoft/PSRule/issues/1012)
    - Invalid rules names will now produce a specific error.
    - See [upgrade notes][1] for more information.
- Bug fixes:
  - Fixed unclear error message on invalid rule names. [#1012](https://github.com/microsoft/PSRule/issues/1012)

## v2.0.0-B2203033 (pre-release)

What's changed since pre-release v2.0.0-B2203019:

- General improvements:
  - Added `Extent` property on rules reported by `Get-PSRule`. [#990](https://github.com/microsoft/PSRule/issues/990)
    - Extent provides the line and position of the rule in the source code.
- Engineering:
  - Bump Sarif.Sdk to 2.4.13. [#1007](https://github.com/microsoft/PSRule/pull/1007)
  - Bump PowerShellStandard.Library to 5.1.1. [#999](https://github.com/microsoft/PSRule/pull/999)

## v2.0.0-B2203019 (pre-release)

What's changed since pre-release v2.0.0-B2202072:

- General improvements:
  - Added `convert` and `caseSensitive` to string comparison expressions. [#1001](https://github.com/microsoft/PSRule/issues/1001)
    - The following expressions support type conversion and case-sensitive comparison.
      - `startsWith`, `contains`, and `endsWith`.
      - `equals` and `notEquals`.

## v2.0.0-B2202072 (pre-release)

What's changed since pre-release v2.0.0-B2202065:

- General improvements:
  - Capture and output repository info in Assert-PSRule runs. [#978](https://github.com/microsoft/PSRule/issues/978)
    - Added `Repository.Url` option set repository URL reported in output.
    - Repository URL is detected automatically for GitHub Actions and Azure Pipelines.
    - Added `RepositoryInfo` to `Output.Banner` option.
    - Repository info is shown by default.
- Bug fixes:
  - Fixed SARIF should report base branch. [#964](https://github.com/microsoft/PSRule/issues/964)

## v2.0.0-B2202065 (pre-release)

What's changed since pre-release v2.0.0-B2202056:

- Bug fixes:
  - Fixed broken documentation links. [#980](https://github.com/microsoft/PSRule/issues/980)

## v2.0.0-B2202056 (pre-release)

What's changed since pre-release v2.0.0-B2202024:

- Bug fixes:
  - Fixed Invoke-PSRule hanging if JSON rule file is empty. [#969](https://github.com/microsoft/PSRule/issues/969)

## v2.0.0-B2202024 (pre-release)

What's changed since pre-release v2.0.0-B2202017:

- New features:
  - Added source expression property. [#933](https://github.com/microsoft/PSRule/issues/933)
    - Included the following expressions:
      - `source`
      - `withinPath`
      - `notWithinPath`

## v2.0.0-B2202017 (pre-release)

What's changed since pre-release v2.0.0-B2202006:

- Bug fixes:
  - Fixed GitHub code scanning alerts treats pass as problems. [#955](https://github.com/microsoft/PSRule/issues/955)
    - By default, SARIF output will only include fail or error outcomes.
    - Added `Output.SarifProblemsOnly` option to include pass outcomes.
  - Fixed SARIF output includes rule property for default tool component. [#956](https://github.com/microsoft/PSRule/issues/956)

## v2.0.0-B2202006 (pre-release)

What's changed since pre-release v2.0.0-B2201161:

- General improvements:
  - Added new properties for module lookup to SARIF results. [#951](https://github.com/microsoft/PSRule/issues/951)
- Bug fixes:
  - Fixed rule references in SARIF format for extensions need a toolComponent reference. [#949](https://github.com/microsoft/PSRule/issues/949)
  - Fixed file objects processed with file input format have no source location. [#950](https://github.com/microsoft/PSRule/issues/950)

## v2.0.0-B2201161 (pre-release)

What's changed since pre-release v2.0.0-B2201146:

- New features:
  - Added support for rule severity level. [#880](https://github.com/microsoft/PSRule/issues/880)
    - Rules can be configured to be `Error`, `Warning`, or `Information`.
    - Failing rules with the `Error` severity level will cause the pipeline to fail.
    - Rules with the `Warning` severity level will be reported as warnings.
    - Rules with the `Information` severity level will be reported as informational messages.
    - By default, the severity level for a rule is `Error`.
  - Added expression support for type based assertions. [#908](https://github.com/microsoft/PSRule/issues/908)
    - Included the following expressions:
      - `IsArray`
      - `IsBoolean`
      - `IsDateTime`
      - `IsInteger`
      - `IsNumeric`
  - Added support for formatting results as SARIF. [#878](https://github.com/microsoft/PSRule/issues/878)
    - Set `Output.Format` to `Sarif` to output results in the SARIF format.
    - See [about_PSRule_Options] for details.

## v2.0.0-B2201146 (pre-release)

What's changed since pre-release v2.0.0-B2201135:

- Engineering:
  - **Breaking change:** Require rule sources from current working directory to be explicitly included. [#760](https://github.com/microsoft/PSRule/issues/760)
    - From v2 onwards, `$PWD` is not included by default unless `-Path .` or `-Path $PWD` is explicitly specified.
    - See [upgrade notes][1] for details.
- Bug fixes:
  - Fixed rule source loading twice from `$PWD` and `.ps-rule/`. [#939](https://github.com/microsoft/PSRule/issues/939)

## v2.0.0-B2201135 (pre-release)

What's changed since pre-release v2.0.0-B2201117:

- Engineering:
  - **Breaking change:** Prefer module sources over loose files. [#610](https://github.com/microsoft/PSRule/issues/610)
    - Module sources are discovered before loose files.
    - Warning is shown for duplicate rule names, and exception is thrown for duplicate rule Ids.
    - See [upgrade notes][1] for details.
  - Added more tests for JSON resources. [#929](https://github.com/microsoft/PSRule/issues/929)
- Bug fixes:
  - Fixed empty suppression group rules property applies to no rules. [#931](https://github.com/microsoft/PSRule/issues/931)
  - Fixed object reference for suppression group will rule not defined. [#932](https://github.com/microsoft/PSRule/issues/932)

## v2.0.0-B2201117 (pre-release)

What's changed since pre-release v2.0.0-B2201093:

- General improvements:
  - Add option to disable invariant culture warning. [#899](https://github.com/microsoft/PSRule/issues/899)
    - Added `Execution.InvariantCultureWarning` option.
    - See [about_PSRule_Options] for details.

## v2.0.0-B2201093 (pre-release)

What's changed since pre-release v2.0.0-B2201075:

- New features:
  - Add support for suppression groups. [#793](https://github.com/microsoft/PSRule/issues/793)
    - New `SuppressionGroup` resource has been included.
    - See [about_PSRule_SuppressionGroups] for details.

## v2.0.0-B2201075 (pre-release)

What's changed since pre-release v2.0.0-B2201054:

- General improvements:
  - Added support for rule aliases. [#792](https://github.com/microsoft/PSRule/issues/792)
    - Aliases allow rules to be references by an alternative name.
    - When renaming rules, add a rule alias to avoid breaking references to the old rule name.
    - To specify an alias use the `-Alias` parameter or `alias` metadata property in YAML or JSON.
  - Added support for stable identifiers with rule refs. [#881](https://github.com/microsoft/PSRule/issues/881)
    - A rule ref may be optionally be used to reference a rule.
    - Rule refs should be:
      stable, not changing between releases;
      opaque, as opposed to being a human-readable string.
      Stable and opaque refs ease web lookup and to help to avoid language difficulties.
    - To specify a rule ref use the `-Ref` parameter or `ref` metadata property in YAML or JSON.
- Bug fixes:
  - Fixed object path handling with dash. [#902](https://github.com/microsoft/PSRule/issues/902)

## v2.0.0-B2201054 (pre-release)

What's changed since v1.11.0:

- General improvements:
  - Added support for object path expressions. [#808](https://github.com/microsoft/PSRule/issues/808) [#693](https://github.com/microsoft/PSRule/issues/693)
    - Inspired by JSONPath, object path expressions can be used to access nested objects.
    - Array members can be filtered and enumerated using object path expressions.
    - Object path expressions can be used in YAML, JSON, and PowerShell rules and selectors.
    - See [about_PSRule_Assert] for details.
  - Improve tracking of suppressed objects. [#794](https://github.com/microsoft/PSRule/issues/794)
    - Added `Execution.SuppressedRuleWarning` option to output warning for suppressed rules.
- Engineering:
  - **Breaking change:** Removal of deprecated default baseline from module manifest. [#755](https://github.com/microsoft/PSRule/issues/755)
    - Set the default module baseline using module configuration.
    - See [upgrade notes][1] for details.
  - **Breaking change:** Require `apiVersion` on YAML and JSON to be specified. [#648](https://github.com/microsoft/PSRule/issues/648)
    - Resources should use `github.com/microsoft/PSRule/v1` as the `apiVersion`.
    - Resources that do not specify an `apiVersion` will be ignored.
    - See [upgrade notes][1] for details.

[Assert-PSRule]: commands/PSRule/en-US/Assert-PSRule.md
[about_PSRule_Assert]: concepts/PSRule/en-US/about_PSRule_Assert.md
[about_PSRule_Options]: concepts/PSRule/en-US/about_PSRule_Options.md
[about_PSRule_Variables]: concepts/PSRule/en-US/about_PSRule_Variables.md
[about_PSRule_Conventions]: concepts/PSRule/en-US/about_PSRule_Conventions.md
[about_PSRule_Selectors]: concepts/PSRule/en-US/about_PSRule_Selectors.md
[about_PSRule_Rules]: concepts/PSRule/en-US/about_PSRule_Rules.md
[about_PSRule_Badges]: concepts/PSRule/en-US/about_PSRule_Badges.md
[about_PSRule_Expressions]: concepts/PSRule/en-US/about_PSRule_Expressions.md
[about_PSRule_SuppressionGroups]: concepts/PSRule/en-US/about_PSRule_SuppressionGroups.md<|MERGE_RESOLUTION|>--- conflicted
+++ resolved
@@ -13,16 +13,13 @@
 
 ## Unreleased
 
-<<<<<<< HEAD
 What's changed since pre-release v2.1.0-B0040:
 
 - General improvements:
   - Added `notStartsWith`, `notEndsWith`, and `notContains` expressions and assertion helpers. [#1047](https://github.com/microsoft/PSRule/issues/1047)
   - Added `like`, `notLike` expressions and assertion helpers. [#1048](https://github.com/microsoft/PSRule/issues/1048)
-=======
 - Engineering:
   - Bump Sarif.Sdk to 2.4.15. [#1075](https://github.com/microsoft/PSRule/pull/1075)
->>>>>>> 104d48b7
 
 ## v2.1.0-B0040 (pre-release)
 
