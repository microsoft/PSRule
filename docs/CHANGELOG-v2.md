---
discussion: false
---

# Change log

See [upgrade notes][1] for helpful information when upgrading from previous versions.

  [1]: https://aka.ms/ps-rule/upgrade

**Important notes**:

- Several properties of rule and language block elements will be removed from v3.
  See [deprecations][2] for details.

  [2]: https://aka.ms/ps-rule/deprecations#deprecations-for-v3

**Experimental features**:

- Functions within YAML and JSON expressions can be used to perform manipulation prior to testing a condition.
  See [functions][3] for more information.
- Sub-selectors within YAML and JSON expressions can be used to filter rules and list properties.
  See [sub-selectors][4] for more information.
- Processing of changes files only within a pipeline.
  See [creating your pipeline][5] for more information.

  [3]: expressions/functions.md
  [4]: expressions/sub-selectors.md
  [5]: creating-your-pipeline.md#processing-changed-files-only

## Unreleased

What's changed since release v2.8.1:

- General improvements:
  - Improved schema display names by @BernieWhite.
    [#1488](https://github.com/microsoft/PSRule/issues/1488)
- Engineering:
<<<<<<< HEAD
  - Bump Pester to v5.4.1.
    [#1510](https://github.com/microsoft/PSRule/pull/1510)
    Bump Microsoft.CodeAnalysis.Common to v4.5.0.
=======
  - Bump Microsoft.CodeAnalysis.Common to v4.5.0.
>>>>>>> 86a6ec8c
    [#1455](https://github.com/microsoft/PSRule/pull/1455)
- Bug fixes:
  - Fixed tool output on access denied to path by @BernieWhite.
    [#1490](https://github.com/microsoft/PSRule/issues/1490)
  - Fixed tool exit code on error or failure by @BernieWhite.
    [#1491](https://github.com/microsoft/PSRule/issues/1491)

## v2.8.1

What's changed since release v2.8.0:

- Bug fixes:
  - Fixed wrong message for excluded rules by @BernieWhite.
    [#1493](https://github.com/microsoft/PSRule/issues/1493)
  - Fixed job summary reports completed time by @BernieWhite.
    [#1492](https://github.com/microsoft/PSRule/issues/1492)

## v2.8.0

What's changed since release v2.7.0:

- General improvements:
  - **Important change**: Replaced `SuppressedRuleWarning` execution option with `RuleSuppressed` by @BernieWhite.
    [#1456](https://github.com/microsoft/PSRule/issues/1456)
    - Improved options for output of suppressed rules with `RuleSuppressed` option.
    - Deprecated `SuppressedRuleWarning` option, which will be removed in v3.
  - Added support for logging excluded rules by @BernieWhite.
    [#1432](https://github.com/microsoft/PSRule/issues/1432)
  - Added additional options to schema for PSRule for Azure by @BernieWhite.
    [#1446](https://github.com/microsoft/PSRule/issues/1446)
  - Improved error message for failing to read options file by @BernieWhite.
    [#1433](https://github.com/microsoft/PSRule/issues/1433)
  - Added support for import within initialize block by @BernieWhite.
    [#1448](https://github.com/microsoft/PSRule/issues/1448)
  - Added support for direct typing on import by @BernieWhite.
    [#1449](https://github.com/microsoft/PSRule/issues/1449)
    - Use the `$PSRule.ImportWithType` method to import an object with a specific type.
  - Added support for case sensitivity matching with `match` and `notMatch` expressions by @BernieWhite.
    [#1480](https://github.com/microsoft/PSRule/issues/1480)
- Engineering:
  - Bump Pester to v5.4.0.
    [#1414](https://github.com/microsoft/PSRule/pull/1414)
    Bump Microsoft.CodeAnalysis.Common to v4.4.0.
    [#1341](https://github.com/microsoft/PSRule/pull/1341)
  - Bump BenchmarkDotNet to v0.13.5.
    [#1413](https://github.com/microsoft/PSRule/pull/1437)
  - Bump BenchmarkDotNet.Diagnostics.Windows to v0.13.5.
    [#1413](https://github.com/microsoft/PSRule/pull/1437)
  - Bump Microsoft.NET.Test.Sdk to v17.5.0.
    [#1442](https://github.com/microsoft/PSRule/pull/1442)
  - Bump Newtonsoft.Json to v13.0.3.
    [#1467](https://github.com/microsoft/PSRule/pull/1467)
  - Bump Microsoft.CodeAnalysis.NetAnalyzers to v7.0.1.
    [#1468](https://github.com/microsoft/PSRule/pull/1468)
- Bug fixes:
  - Fixes handling of numerics in tests for that are impacted by regional format by @BernieWhite.
    [#1405](https://github.com/microsoft/PSRule/issues/1405)
  - Fixed no output with using job summary with as summary by @BernieWhite.
    [#1483](https://github.com/microsoft/PSRule/issues/1483)
    - Fixed output and added error for unsupported scenarios.
  - Fixed LocalizedData is not exposed to if pre-conditions by @BernieWhite.
    [#1083](https://github.com/microsoft/PSRule/issues/1083)
  - Fixed LocalizedData is not exposed to conventions by @BernieWhite.
    [#1477](https://github.com/microsoft/PSRule/issues/1477)
  - Fixed problem binding when not set locally by @BernieWhite.
    [#1473](https://github.com/microsoft/PSRule/issues/1473)

What's changed since pre-release v2.8.0-B0171:

- No additional changes.

## v2.8.0-B0171 (pre-release)

What's changed since pre-release v2.8.0-B0121:

- General improvements:
  - Added support for case sensitivity matching with `match` and `notMatch` expressions by @BernieWhite.
    [#1480](https://github.com/microsoft/PSRule/issues/1480)
- Bug fixes:
  - Fixed no output with using job summary with as summary by @BernieWhite.
    [#1483](https://github.com/microsoft/PSRule/issues/1483)
    - Fixed output and added error for unsupported scenarios.

## v2.8.0-B0121 (pre-release)

What's changed since pre-release v2.8.0-B0076:

- Bug fixes:
  - Fixed LocalizedData is not exposed to if pre-conditions by @BernieWhite.
    [#1083](https://github.com/microsoft/PSRule/issues/1083)
  - Fixed LocalizedData is not exposed to conventions by @BernieWhite.
    [#1477](https://github.com/microsoft/PSRule/issues/1477)

## v2.8.0-B0076 (pre-release)

What's changed since pre-release v2.8.0-B0034:

- Engineering:
  - Bump Newtonsoft.Json to v13.0.3.
    [#1467](https://github.com/microsoft/PSRule/pull/1467)
  - Bump Microsoft.CodeAnalysis.NetAnalyzers to v7.0.1.
    [#1468](https://github.com/microsoft/PSRule/pull/1468)
- Bug fixes:
  - Fixed problem binding when not set locally by @BernieWhite.
    [#1473](https://github.com/microsoft/PSRule/issues/1473)

## v2.8.0-B0034 (pre-release)

What's changed since v2.7.0:

- General improvements:
  - **Important change**: Replaced `SuppressedRuleWarning` execution option with `RuleSuppressed` by @BernieWhite.
    [#1456](https://github.com/microsoft/PSRule/issues/1456)
    - Improved options for output of suppressed rules with `RuleSuppressed` option.
    - Deprecated `SuppressedRuleWarning` option, which will be removed in v3.
  - Added support for logging excluded rules by @BernieWhite.
    [#1432](https://github.com/microsoft/PSRule/issues/1432)
  - Added additional options to schema for PSRule for Azure by @BernieWhite.
    [#1446](https://github.com/microsoft/PSRule/issues/1446)
  - Improved error message for failing to read options file by @BernieWhite.
    [#1433](https://github.com/microsoft/PSRule/issues/1433)
  - Added support for import within initialize block by @BernieWhite.
    [#1448](https://github.com/microsoft/PSRule/issues/1448)
  - Added support for direct typing on import by @BernieWhite.
    [#1449](https://github.com/microsoft/PSRule/issues/1449)
    - Use the `$PSRule.ImportWithType` method to import an object with a specific type.
- Engineering:
  - Bump Pester to v5.4.0.
    [#1414](https://github.com/microsoft/PSRule/pull/1414)
  - Bump Microsoft.CodeAnalysis.NetAnalyzers to v7.0.0.
    [#1374](https://github.com/microsoft/PSRule/pull/1374)
    Bump Microsoft.CodeAnalysis.Common to v4.4.0.
    [#1341](https://github.com/microsoft/PSRule/pull/1341)
  - Bump BenchmarkDotNet to v0.13.5.
    [#1413](https://github.com/microsoft/PSRule/pull/1437)
  - Bump BenchmarkDotNet.Diagnostics.Windows to v0.13.5.
    [#1413](https://github.com/microsoft/PSRule/pull/1437)
  - Bump Microsoft.NET.Test.Sdk to v17.5.0.
    [#1442](https://github.com/microsoft/PSRule/pull/1442)
- Bug fixes:
  - Fixes handling of numerics in tests for that are impacted by regional format by @BernieWhite.
    [#1405](https://github.com/microsoft/PSRule/issues/1405)

## v2.7.0

What's changed since v2.6.0:

- New features:
  - Added API version date comparison assertion method and expression by @BernieWhite.
    [#1356](https://github.com/microsoft/PSRule/issues/1356)
  - Added support for new functions by @BernieWhite.
    [#1227](https://github.com/microsoft/PSRule/issues/1227)
    - Added support for `trim`, `replace`, `split`, `first`, and `last`.
- General improvements:
  - Added support target scope by @BernieWhite.
    [#1350](https://github.com/microsoft/PSRule/issues/1350)
  - Added support for `hasValue` expression with `scope` by @BernieWhite.
    [#1382](https://github.com/microsoft/PSRule/issues/1382)
  - Return target object scope as an array by @BernieWhite.
    [#1383](https://github.com/microsoft/PSRule/issues/1383)
  - Improve support of string comparisons to support an array of strings by @BernieWhite.
    [#1384](https://github.com/microsoft/PSRule/issues/1384)
  - Added help properties to rules from YAML/ JSON resources by @BernieWhite.
    [#1386](https://github.com/microsoft/PSRule/issues/1386)
- Engineering:
  - Bump Newtonsoft.Json to v13.0.2.
    [#1358](https://github.com/microsoft/PSRule/pull/1358)
  - Bump System.Drawing.Common to v7.0.0.
    [#1332](https://github.com/microsoft/PSRule/pull/1332)
  - Bump Microsoft.NET.Test.Sdk to v17.4.1.
    [#1389](https://github.com/microsoft/PSRule/pull/1389)
- Bug fixes:
  - Fixed exception with comments in JSON baselines by @BernieWhite.
    [#1336](https://github.com/microsoft/PSRule/issues/1336)
  - Fixed handling of constrained language mode with PowerShell 7.3 by @BernieWhite.
    [#1348](https://github.com/microsoft/PSRule/issues/1348)
  - Fixed exception calling `RuleSource` value cannot be null by @BernieWhite.
    [#1343](https://github.com/microsoft/PSRule/issues/1343)
  - Fixed null reference for link property by @BernieWhite.
    [#1393](https://github.com/microsoft/PSRule/issues/1393)
  - Fixed reason are emitted for pre-condition sub-selectors by @BernieWhite.
    [#1394](https://github.com/microsoft/PSRule/issues/1394)
  - Fixed CLI failed to load required assemblies by @BernieWhite.
    [#1361](https://github.com/microsoft/PSRule/issues/1361)
  - Fixed CLI ignores modules specified in `Include.Modules` by @BernieWhite.
    [#1362](https://github.com/microsoft/PSRule/issues/1362)
  - Fixed job summary directory creation by @BernieWhite.
    [#1353](https://github.com/microsoft/PSRule/issues/1353)
  - Fixed same key for ref and name by @BernieWhite
    [#1354](https://github.com/microsoft/PSRule/issues/1354)
  - Fixed object path fails to iterate JSON object with wildcard selector by @BernieWhite.
    [#1376](https://github.com/microsoft/PSRule/issues/1376)
  - Fixed rule annotations are not included from YAML/ JSON definition by @BernieWhite.
    [#1378](https://github.com/microsoft/PSRule/issues/1378)
  - Fixed loop stuck parsing JSON `allOf` `not` rule condition by @BernieWhite.
    [#1370](https://github.com/microsoft/PSRule/issues/1370)
  - Fixed handling of uint64 with `LessOrEqual` assertion method by @BernieWhite.
    [#1366](https://github.com/microsoft/PSRule/issues/1366)

What's changed since pre-release v2.7.0-B0126:

- No additional changes.

## v2.7.0-B0126 (pre-release)

What's changed since pre-release v2.7.0-B0097:

- Bug fixes:
  - Fixed null reference for link property by @BernieWhite.
    [#1393](https://github.com/microsoft/PSRule/issues/1393)
  - Fixed reason are emitted for pre-condition sub-selectors by @BernieWhite.
    [#1394](https://github.com/microsoft/PSRule/issues/1394)

## v2.7.0-B0097 (pre-release)

What's changed since pre-release v2.7.0-B0070:

- General improvements:
  - Added support for `hasValue` expression with `scope` by @BernieWhite.
    [#1382](https://github.com/microsoft/PSRule/issues/1382)
  - Return target object scope as an array by @BernieWhite.
    [#1383](https://github.com/microsoft/PSRule/issues/1383)
  - Improve support of string comparisons to support an array of strings by @BernieWhite.
    [#1384](https://github.com/microsoft/PSRule/issues/1384)
  - Added help properties to rules from YAML/ JSON resources by @BernieWhite.
    [#1386](https://github.com/microsoft/PSRule/issues/1386)
- Engineering:
  - Bump Newtonsoft.Json to v13.0.2.
    [#1358](https://github.com/microsoft/PSRule/pull/1358)
  - Bump System.Drawing.Common to v7.0.0.
    [#1332](https://github.com/microsoft/PSRule/pull/1332)
  - Bump Microsoft.NET.Test.Sdk to v17.4.1.
    [#1389](https://github.com/microsoft/PSRule/pull/1389)

## v2.7.0-B0070 (pre-release)

What's changed since pre-release v2.7.0-B0049:

- Bug fixes:
  - Fixed object path fails to iterate JSON object with wildcard selector by @BernieWhite.
    [#1376](https://github.com/microsoft/PSRule/issues/1376)
  - Fixed rule annotations are not included from YAML/ JSON definition by @BernieWhite.
    [#1378](https://github.com/microsoft/PSRule/issues/1378)

## v2.7.0-B0049 (pre-release)

What's changed since pre-release v2.7.0-B0031:

- Bug fixes:
  - Fixed loop stuck parsing JSON `allOf` `not` rule condition by @BernieWhite.
    [#1370](https://github.com/microsoft/PSRule/issues/1370)
  - Fixed handling of uint64 with `LessOrEqual` assertion method by @BernieWhite.
    [#1366](https://github.com/microsoft/PSRule/issues/1366)

## v2.7.0-B0031 (pre-release)

What's changed since pre-release v2.7.0-B0016:

- New features:
  - Added API version date comparison assertion method and expression by @BernieWhite.
    [#1356](https://github.com/microsoft/PSRule/issues/1356)
  - Added support for new functions by @BernieWhite.
    [#1227](https://github.com/microsoft/PSRule/issues/1227)
    - Added support for `trim`, `replace`, `split`, `first`, and `last`.
- Bug fixes:
  - Fixed CLI failed to load required assemblies by @BernieWhite.
    [#1361](https://github.com/microsoft/PSRule/issues/1361)
  - Fixed CLI ignores modules specified in `Include.Modules` by @BernieWhite.
    [#1362](https://github.com/microsoft/PSRule/issues/1362)

## v2.7.0-B0016 (pre-release)

What's changed since pre-release v2.7.0-B0006:

- Bug fixes:
  - Fixed job summary directory creation by @BernieWhite.
    [#1353](https://github.com/microsoft/PSRule/issues/1353)
  - Fixed same key for ref and name by @BernieWhite
    [#1354](https://github.com/microsoft/PSRule/issues/1354)

## v2.7.0-B0006 (pre-release)

What's changed since pre-release v2.7.0-B0001:

- General improvements:
  - Added support target scope by @BernieWhite.
    [#1350](https://github.com/microsoft/PSRule/issues/1350)
- Bug fixes:
  - Fixed exception with comments in JSON baselines by @BernieWhite.
    [#1336](https://github.com/microsoft/PSRule/issues/1336)
  - Fixed handling of constrained language mode with PowerShell 7.3 by @BernieWhite.
    [#1348](https://github.com/microsoft/PSRule/issues/1348)

## v2.7.0-B0001 (pre-release)

What's changed since v2.6.0:

- Bug fixes:
  - Fixed exception calling `RuleSource` value cannot be null by @BernieWhite.
    [#1343](https://github.com/microsoft/PSRule/issues/1343)

## v2.6.0

What's changed since v2.5.3:

- New features:
  - Added support for generating job summaries by @BernieWhite.
    [#1264](https://github.com/microsoft/PSRule/issues/1264)
    - Job summaries provide a markdown output for pipelines in addition to other supported output formats.
    - To use, configure the `Output.JobSummaryPath` option.
  - Added support for time bound suppression groups by @BernieWhite.
    [#1335](https://github.com/microsoft/PSRule/issues/1335)
    - Suppression groups can be configured to expire after a specified time by setting the `spec.expiresOn` property.
    - When a suppression group expires, the suppression group will generate a warning by default.
    - Configure the `Execution.SuppressionGroupExpired` option to ignore or error on expired suppression groups.
- Engineering:
  - Bump Microsoft.NET.Test.Sdk to v17.4.0.
    [#1331](https://github.com/microsoft/PSRule/pull/1331)
  - Bump PSScriptAnalyzer to v1.21.0.
    [#1318](https://github.com/microsoft/PSRule/pull/1318)
  - Class clean up and documentation by @BernieWhite.
    [#1186](https://github.com/microsoft/PSRule/issues/1186)

What's changed since pre-release v2.6.0-B0034:

- No additional changes.

## v2.6.0-B0034 (pre-release)

What's changed since pre-release v2.6.0-B0013:

- New features:
  - Added support for generating job summaries by @BernieWhite.
    [#1264](https://github.com/microsoft/PSRule/issues/1264)
    - Job summaries provide a markdown output for pipelines in addition to other supported output formats.
    - To use, configure the `Output.JobSummaryPath` option.
  - Added support for time bound suppression groups by @BernieWhite.
    [#1335](https://github.com/microsoft/PSRule/issues/1335)
    - Suppression groups can be configured to expire after a specified time by setting the `spec.expiresOn` property.
    - When a suppression group expires, the suppression group will generate a warning by default.
    - Configure the `Execution.SuppressionGroupExpired` option to ignore or error on expired suppression groups.
- Engineering:
  - Bump Microsoft.NET.Test.Sdk to v17.4.0.
    [#1331](https://github.com/microsoft/PSRule/pull/1331)

## v2.6.0-B0013 (pre-release)

What's changed since v2.5.3:

- Engineering:
  - Bump Microsoft.NET.Test.Sdk to v17.3.2.
    [#1283](https://github.com/microsoft/PSRule/pull/1283)
  - Bump PSScriptAnalyzer to v1.21.0.
    [#1318](https://github.com/microsoft/PSRule/pull/1318)
  - Class clean up and documentation by @BernieWhite.
    [#1186](https://github.com/microsoft/PSRule/issues/1186)

## v2.5.3

What's changed since v2.5.2:

- Bug fixes:
  - Fixed incorrect XML header for encoding by @BernieWhite.
    [#1322](https://github.com/microsoft/PSRule/issues/1322)

## v2.5.2

What's changed since v2.5.1:

- Bug fixes:
  - Fixed NUnit output does not escape characters in all result properties by @BernieWhite.
    [#1316](https://github.com/microsoft/PSRule/issues/1316)

## v2.5.1

What's changed since v2.5.0:

- Bug fixes:
  - Fixed `In` with array source object and dot object path by @BernieWhite.
    [#1314](https://github.com/microsoft/PSRule/issues/1314)

## v2.5.0

What's changed since v2.4.2:

- New features:
  - **Experimental**: Added support for only processing changed files by @BernieWhite.
    [#688](https://github.com/microsoft/PSRule/issues/688)
    - To ignore unchanged files, set the `Input.IgnoreUnchangedPath` option to `true`.
    - See [creating your pipeline][5] for more information.
- General improvements:
  - Added labels metadata from grouping and filtering rules by @BernieWhite.
    [#1272](https://github.com/microsoft/PSRule/issues/1272)
    - Labels are metadata that extends on tags to provide a more structured way to group rules.
    - Rules can be classified by setting the `metadata.labels` property or `-Labels` parameter.
  - Provide unblock for command line tools by @BernieWhite.
    [#1261](https://github.com/microsoft/PSRule/issues/1261)
- Engineering:
  - Bump Microsoft.NET.Test.Sdk to v17.3.1.
    [#1248](https://github.com/microsoft/PSRule/pull/1248)
- Bug fixes:
  - Fixed could not load Microsoft.Management.Infrastructure by @BernieWhite.
    [#1249](https://github.com/microsoft/PSRule/issues/1249)
    - To use minimal initial session state set `Execution.InitialSessionState` to `Minimal`.
  - Fixed unhandled exception with GetRootedPath by @BernieWhite.
    [#1251](https://github.com/microsoft/PSRule/issues/1251)
  - Fixed Dockerfile case sensitivity by @BernieWhite.
    [#1269](https://github.com/microsoft/PSRule/issues/1269)

What's changed since pre-release v2.5.0-B0080:

- No additional changes.

## v2.5.0-B0080 (pre-release)

What's changed since pre-release v2.5.0-B0045:

- Bug fixes:
  - Fixed exception with `PathExpressionBuilder.GetAllRecurse` by @BernieWhite.
    [#1301](https://github.com/microsoft/PSRule/issues/1301)

## v2.5.0-B0045 (pre-release)

What's changed since pre-release v2.5.0-B0015:

- New features:
  - **Experimental**: Added support for only processing changed files by @BernieWhite.
    [#688](https://github.com/microsoft/PSRule/issues/688)
    - To ignore unchanged files, set the `Input.IgnoreUnchangedPath` option to `true`.
    - See [creating your pipeline][5] for more information.
- General improvements:
  - Added labels metadata from grouping and filtering rules by @BernieWhite.
    [#1272](https://github.com/microsoft/PSRule/issues/1272)
    - Labels are metadata that extends on tags to provide a more structured way to group rules.
    - Rules can be classified by setting the `metadata.labels` property or `-Labels` parameter.
- Bug fixes:
  - Fixed Dockerfile case sensitivity by @BernieWhite.
    [#1269](https://github.com/microsoft/PSRule/issues/1269)
  - Fixed markdown parsing of Spanish translated help fails by @BernieWhite @jonathanruiz.
    [#1286](https://github.com/microsoft/PSRule/issues/1286)
    [#1285](https://github.com/microsoft/PSRule/pull/1285)

## v2.5.0-B0015 (pre-release)

What's changed since pre-release v2.5.0-B0004:

- General improvements:
  - Provide unblock for command line tools by @BernieWhite.
    [#1261](https://github.com/microsoft/PSRule/issues/1261)

## v2.5.0-B0004 (pre-release)

What's changed since v2.4.0:

- Engineering:
  - Bump Microsoft.NET.Test.Sdk to v17.3.1.
    [#1248](https://github.com/microsoft/PSRule/pull/1248)
- Bug fixes:
  - Fixed could not load Microsoft.Management.Infrastructure by @BernieWhite.
    [#1249](https://github.com/microsoft/PSRule/issues/1249)
    - To use minimal initial session state set `Execution.InitialSessionState` to `Minimal`.
  - Fixed unhandled exception with GetRootedPath by @BernieWhite.
    [#1251](https://github.com/microsoft/PSRule/issues/1251)

## v2.4.2

What's changed since v2.4.1:

- Bug fixes:
  - Fixed exception with `PathExpressionBuilder.GetAllRecurse` by @BernieWhite.
    [#1301](https://github.com/microsoft/PSRule/issues/1301)

## v2.4.1

What's changed since v2.4.0:

- Bug fixes:
  - Fixed markdown parsing of Spanish translated help fails by @BernieWhite @jonathanruiz.
    [#1286](https://github.com/microsoft/PSRule/issues/1286)
    [#1285](https://github.com/microsoft/PSRule/pull/1285)

## v2.4.0

What's changed since v2.3.2:

- New features:
  - **Experimental**: Added support for functions within YAML and JSON expressions by @BernieWhite.
    [#1227](https://github.com/microsoft/PSRule/issues/1227)
    [#1016](https://github.com/microsoft/PSRule/issues/1016)
    - Added conversion functions `boolean`, `string`, and `integer`.
    - Added lookup functions `configuration`, and `path`.
    - Added string functions `concat`, `substring`.
    - See [functions][3] for more information.
  - **Experimental**: Added support for sub-selector YAML and JSON expressions by @BernieWhite.
    [#1024](https://github.com/microsoft/PSRule/issues/1024)
    [#1045](https://github.com/microsoft/PSRule/issues/1045)
    - Sub-selector pre-conditions add an additional expression to determine if a rule is executed.
    - Sub-selector object filters provide an way to filter items from list properties.
    - See [sub-selectors][4] for more information.
- Engineering:
  - Improvements to PSRule engine API documentation by @BernieWhite.
    [#1186](https://github.com/microsoft/PSRule/issues/1186)
  - Updates to PSRule engine API by @BernieWhite.
    [#1152](https://github.com/microsoft/PSRule/issues/1152)
    - Added tool support for baselines parameter.
    - Added module path discovery.
    - Added output for verbose and debug messages.
  - Bump support projects to .NET 6 by @BernieWhite.
    [#1209](https://github.com/microsoft/PSRule/issues/1209)
  - Bump Microsoft.NET.Test.Sdk to v17.3.0.
    [#1213](https://github.com/microsoft/PSRule/pull/1213)
  - Bump BenchmarkDotNet to v0.13.2.
    [#1241](https://github.com/microsoft/PSRule/pull/1241)
  - Bump BenchmarkDotNet.Diagnostics.Windows to v0.13.2.
    [#1242](https://github.com/microsoft/PSRule/pull/1242)
- Bug fixes:
  - Fixed reporting of duplicate identifiers which were not generating an error for all cases by @BernieWhite.
    [#1229](https://github.com/microsoft/PSRule/issues/1229)
    - Added `Execution.DuplicateResourceId` option to configure PSRule behaviour.
    - By default, duplicate resource identifiers return an error.
  - Fixed exception on JSON baseline without a synopsis by @BernieWhite.
    [#1230](https://github.com/microsoft/PSRule/issues/1230)
  - Fixed repository information not in output by @BernieWhite.
    [#1219](https://github.com/microsoft/PSRule/issues/1219)

What's changed since pre-release v2.4.0-B0091:

- No additional changes.

## v2.4.0-B0091 (pre-release)

What's changed since pre-release v2.4.0-B0063:

- Engineering:
  - Bump BenchmarkDotNet to v0.13.2.
    [#1241](https://github.com/microsoft/PSRule/pull/1241)
  - Bump BenchmarkDotNet.Diagnostics.Windows to v0.13.2.
    [#1242](https://github.com/microsoft/PSRule/pull/1242)

## v2.4.0-B0063 (pre-release)

What's changed since pre-release v2.4.0-B0039:

- New features:
  - **Experimental**: Added support for sub-selector YAML and JSON expressions by @BernieWhite.
    [#1024](https://github.com/microsoft/PSRule/issues/1024)
    [#1045](https://github.com/microsoft/PSRule/issues/1045)
    - Sub-selector pre-conditions add an additional expression to determine if a rule is executed.
    - Sub-selector object filters provide an way to filter items from list properties.
    - See [sub-selectors][4] for more information.
- Engineering:
  - Improvements to PSRule engine API documentation by @BernieWhite.
    [#1186](https://github.com/microsoft/PSRule/issues/1186)

## v2.4.0-B0039 (pre-release)

What's changed since pre-release v2.4.0-B0022:

- New features:
  - **Experimental**: Added support for functions within YAML and JSON expressions by @BernieWhite.
    [#1227](https://github.com/microsoft/PSRule/issues/1227)
    [#1016](https://github.com/microsoft/PSRule/issues/1016)
    - Added conversion functions `boolean`, `string`, and `integer`.
    - Added lookup functions `configuration`, and `path`.
    - Added string functions `concat`, `substring`.
    - See [functions][3] for more information.
- Bug fixes:
  - Fixed reporting of duplicate identifiers which were not generating an error for all cases by @BernieWhite.
    [#1229](https://github.com/microsoft/PSRule/issues/1229)
    - Added `Execution.DuplicateResourceId` option to configure PSRule behaviour.
    - By default, duplicate resource identifiers return an error.
  - Fixed exception on JSON baseline without a synopsis by @BernieWhite.
    [#1230](https://github.com/microsoft/PSRule/issues/1230)

## v2.4.0-B0022 (pre-release)

What's changed since pre-release v2.4.0-B0009:

- Engineering:
  - Updates to PSRule engine API by @BernieWhite.
    [#1152](https://github.com/microsoft/PSRule/issues/1152)
    - Added tool support for baselines parameter.
    - Added module path discovery.
    - Added output for verbose and debug messages.

## v2.4.0-B0009 (pre-release)

What's changed since v2.3.2:

- Engineering:
  - Bump support projects to .NET 6 by @BernieWhite.
    [#1209](https://github.com/microsoft/PSRule/issues/1209)
  - Bump Microsoft.NET.Test.Sdk to v17.3.0.
    [#1213](https://github.com/microsoft/PSRule/pull/1213)
- Bug fixes:
  - Fixed repository information not in output by @BernieWhite.
    [#1219](https://github.com/microsoft/PSRule/issues/1219)

## v2.3.2

What's changed since v2.3.1:

- Bug fixes:
  - Fixes lost scope for rules by @BernieWhite.
    [#1214](https://github.com/microsoft/PSRule/issues/1214)

## v2.3.1

What's changed since v2.3.0:

- Bug fixes:
  - Fixed object path join handling of self path identifier by @BernieWhite.
    [#1204](https://github.com/microsoft/PSRule/issues/1204)

## v2.3.0

What's changed since v2.2.0:

- General improvements:
  - Added `PathPrefix` method to add an object path prefix to assertion reasons by @BernieWhite.
    [#1198](https://github.com/microsoft/PSRule/issues/1198)
  - Added support for binding with JSON objects by @BernieWhite.
    [#1182](https://github.com/microsoft/PSRule/issues/1182)
  - Added support for full path from JSON objects by @BernieWhite.
    [#1174](https://github.com/microsoft/PSRule/issues/1174)
  - Improved reporting of full object path from pre-processed results by @BernieWhite.
    [#1169](https://github.com/microsoft/PSRule/issues/1169)
  - Added PSRule for Azure expansion configuration to options schema by @BernieWhite.
    [#1149](https://github.com/microsoft/PSRule/issues/1149)
- Engineering:
  - Bump xunit to v2.4.2.
    [#1200](https://github.com/microsoft/PSRule/pull/1200)
  - Expose online link extension method by @BernieWhite.
    [#1195](https://github.com/microsoft/PSRule/issues/1195)
  - Added comment documentation to .NET classes and interfaces by @BernieWhite.
    [#1186](https://github.com/microsoft/PSRule/issues/1186)
  - Added publishing support for NuGet symbol packages @BernieWhite.
    [#1173](https://github.com/microsoft/PSRule/issues/1173)
  - Updated outcome option docs by @BernieWhite.
    [#1166](https://github.com/microsoft/PSRule/issues/1166)
  - Bump Sarif.Sdk to v2.4.16.
    [#1177](https://github.com/microsoft/PSRule/pull/1177)
  - Refactoring and updates to interfaces to allow use outside of PowerShell by @BernieWhite.
    [#1152](https://github.com/microsoft/PSRule/issues/1152)
- Bug fixes:
  - Fixes JSON parsing of string array for single objects by @BernieWhite.
    [#1193](https://github.com/microsoft/PSRule/issues/1193)
  - Fixed handling for JSON objects in rules by @BernieWhite.
    [#1187](https://github.com/microsoft/PSRule/issues/1187)
  - Fixed null object reference for object equity comparison by @BernieWhite.
    [#1157](https://github.com/microsoft/PSRule/issues/1157)
  - Fixed expression evaluation not logging debug output when using the `-Debug` switch by @BernieWhite.
    [#1158](https://github.com/microsoft/PSRule/issues/1158)
  - Fixed startIndex cannot be larger than length of string by @BernieWhite.
    [#1160](https://github.com/microsoft/PSRule/issues/1160)
  - Fixed path within SDK package causes `psd1` to compile by @BernieWhite.
    [#1146](https://github.com/microsoft/PSRule/issues/1146)

What's changed since pre-release v2.3.0-B0163:

- No additional changes.

## v2.3.0-B0163 (pre-release)

What's changed since pre-release v2.3.0-B0130:

- General improvements:
  - Added `PathPrefix` method to add an object path prefix to assertion reasons by @BernieWhite.
    [#1198](https://github.com/microsoft/PSRule/issues/1198)
- Engineering:
  - Bump xunit to v2.4.2.
    [#1200](https://github.com/microsoft/PSRule/pull/1200)

## v2.3.0-B0130 (pre-release)

What's changed since pre-release v2.3.0-B0100:

- Engineering:
  - Expose online link extension method by @BernieWhite.
    [#1195](https://github.com/microsoft/PSRule/issues/1195)
- Bug fixes:
  - Fixes JSON parsing of string array for single objects by @BernieWhite.
    [#1193](https://github.com/microsoft/PSRule/issues/1193)

## v2.3.0-B0100 (pre-release)

What's changed since pre-release v2.3.0-B0074:

- Engineering:
  - Added comment documentation to .NET classes and interfaces by @BernieWhite.
    [#1186](https://github.com/microsoft/PSRule/issues/1186)
- Bug fixes:
  - Fixed handling for JSON objects in rules by @BernieWhite.
    [#1187](https://github.com/microsoft/PSRule/issues/1187)

## v2.3.0-B0074 (pre-release)

What's changed since pre-release v2.3.0-B0051:

- General improvements:
  - Added support for binding with JSON objects by @BernieWhite.
    [#1182](https://github.com/microsoft/PSRule/issues/1182)

## v2.3.0-B0051 (pre-release)

What's changed since pre-release v2.3.0-B0030:

- General improvements:
  - Added support for full path from JSON objects by @BernieWhite.
    [#1174](https://github.com/microsoft/PSRule/issues/1174)
- Engineering:
  - Added publishing support for NuGet symbol packages @BernieWhite.
    [#1173](https://github.com/microsoft/PSRule/issues/1173)
  - Updated outcome option docs by @BernieWhite.
    [#1166](https://github.com/microsoft/PSRule/issues/1166)
  - Bump Sarif.Sdk to v2.4.16.
    [#1177](https://github.com/microsoft/PSRule/pull/1177)

## v2.3.0-B0030 (pre-release)

What's changed since pre-release v2.3.0-B0015:

- General improvements:
  - Improved reporting of full object path from pre-processed results by @BernieWhite.
    [#1169](https://github.com/microsoft/PSRule/issues/1169)

## v2.3.0-B0015 (pre-release)

What's changed since pre-release v2.3.0-B0006:

- Bug fixes:
  - Fixed null object reference for object equity comparison by @BernieWhite.
    [#1157](https://github.com/microsoft/PSRule/issues/1157)
  - Fixed expression evaluation not logging debug output when using the `-Debug` switch by @BernieWhite.
    [#1158](https://github.com/microsoft/PSRule/issues/1158)
  - Fixed startIndex cannot be larger than length of string by @BernieWhite.
    [#1160](https://github.com/microsoft/PSRule/issues/1160)

## v2.3.0-B0006 (pre-release)

What's changed since pre-release v2.3.0-B0001:

- General improvements:
  - Added PSRule for Azure expansion configuration to options schema by @BernieWhite.
    [#1149](https://github.com/microsoft/PSRule/issues/1149)
- Engineering:
  - Refactoring and updates to interfaces to allow use outside of PowerShell by @BernieWhite.
    [#1152](https://github.com/microsoft/PSRule/issues/1152)

## v2.3.0-B0001 (pre-release)

What's changed since v2.2.0:

- Bug fixes:
  - Fixed path within SDK package causes `psd1` to compile by @BernieWhite.
    [#1146](https://github.com/microsoft/PSRule/issues/1146)

## v2.2.0

What's changed since v2.1.0:

- New features:
  - Added `notCount` expression and assertion helper by @ArmaanMcleod.
    [#1091](https://github.com/microsoft/PSRule/issues/1091)
- General improvements:
  - Improved reporting of the object path that caused rule failures by @BernieWhite.
    [#1092](https://github.com/microsoft/PSRule/issues/1092)
    - Output include a new `Detail` property with details of the reason and the object path.
    - Custom methods `ReasonFrom` and `ReasonIf` accept a `path` parameter to specify the object path.
  - Added informational message when output has been written to disk by @BernieWhite.
    [#1074](https://github.com/microsoft/PSRule/issues/1074)
    - The `Output.Footer` option now supports `OutputFile` which reports the output file path.
      This is enabled by default.
  - Added descendant selector to object path syntax by @BernieWhite.
    [#1133](https://github.com/microsoft/PSRule/issues/1133)
    - Use `..` to traverse into child objects, for example `$..name` finds names for all nested objects.
- Engineering:
  - Bump Newtonsoft.Json to 13.0.1.
    [#1137](https://github.com/microsoft/PSRule/pull/1137)
  - Added more object path tests by @ArmaanMcleod.
    [#1110](https://github.com/microsoft/PSRule/issues/1110)
  - Bump xunit.runner.visualstudio to 2.4.5.
    [#1084](https://github.com/microsoft/PSRule/pull/1084)
  - Bump Pester to 5.3.3.
    [#1079](https://github.com/microsoft/PSRule/pull/1079)
  - Bump Microsoft.NET.Test.Sdk to 17.2.0.
    [#1089](https://github.com/microsoft/PSRule/pull/1089)
  - Added NuGet packaging publishing by @BernieWhite.
    [#1093](https://github.com/microsoft/PSRule/issues/1093)
  - Updated NuGet packaging metadata by @BernieWhite.
    [#1093](https://github.com/microsoft/PSRule/issues/1093)
- Bug fixes:
  - Fixed output of reason with wide format by @BernieWhite.
    [#1117](https://github.com/microsoft/PSRule/issues/1117)
  - Fixed piped input does not respect excluded paths by @BernieWhite.
    [#1114](https://github.com/microsoft/PSRule/issues/1114)
    - By default, objects are not excluded by source.
    - To exclude piped input based on source configure the `Input.IgnoreObjectSource` option.
  - Fixed issue building a PSRule project by removing PSRule.psd1 from compile target by @BernieWhite.
    [#1140](https://github.com/microsoft/PSRule/issues/1140)
  - Fixed grouping of logical operators in object path by @BernieWhite.
    [#1101](https://github.com/microsoft/PSRule/issues/1101)

What's changed since pre-release v2.2.0-B0175:

- No additional changes.

## v2.2.0-B0175 (pre-release)

What's changed since pre-release v2.2.0-B0131:

- Bug fixes:
  - Fixed issue building a PSRule project by removing PSRule.psd1 from compile target by @BernieWhite.
    [#1140](https://github.com/microsoft/PSRule/issues/1140)

## v2.2.0-B0131 (pre-release)

What's changed since pre-release v2.2.0-B0089:

- General improvements:
  - Added descendant selector to object path syntax by @BernieWhite.
    [#1133](https://github.com/microsoft/PSRule/issues/1133)
    - Use `..` to traverse into child objects, for example `$..name` finds names for all nested objects.
- Engineering:
  - Bump Newtonsoft.Json to 13.0.1.
    [#1137](https://github.com/microsoft/PSRule/pull/1137)

## v2.2.0-B0089 (pre-release)

What's changed since pre-release v2.2.0-B0052:

- General improvements:
  - Improved reporting of the object path that caused rule failures by @BernieWhite.
    [#1092](https://github.com/microsoft/PSRule/issues/1092)
    - Output include a new `Detail` property with details of the reason and the object path.
    - Custom methods `ReasonFrom` and `ReasonIf` accept a `path` parameter to specify the object path.

## v2.2.0-B0052 (pre-release)

What's changed since pre-release v2.2.0-B0021:

- General improvements:
  - Added informational message when output has been written to disk by @BernieWhite.
    [#1074](https://github.com/microsoft/PSRule/issues/1074)
    - The `Output.Footer` option now supports `OutputFile` which reports the output file path.
      This is enabled by default.
- Engineering:
  - Added more object path tests by @ArmaanMcleod.
    [#1110](https://github.com/microsoft/PSRule/issues/1110)
- Bug fixes:
  - Fixed output of reason with wide format by @BernieWhite.
    [#1117](https://github.com/microsoft/PSRule/issues/1117)
  - Fixed piped input does not respect excluded paths by @BernieWhite.
    [#1114](https://github.com/microsoft/PSRule/issues/1114)
    - By default, objects are not excluded by source.
    - To exclude piped input based on source configure the `Input.IgnoreObjectSource` option.

## v2.2.0-B0021 (pre-release)

What's changed since v2.1.0:

- New features:
  - Added `notCount` expression and assertion helper by @ArmaanMcleod.
    [#1091](https://github.com/microsoft/PSRule/issues/1091)
- Engineering:
  - Bump xunit.runner.visualstudio to 2.4.5.
    [#1084](https://github.com/microsoft/PSRule/pull/1084)
  - Bump Pester to 5.3.3.
    [#1079](https://github.com/microsoft/PSRule/pull/1079)
  - Bump Microsoft.NET.Test.Sdk to 17.2.0.
    [#1089](https://github.com/microsoft/PSRule/pull/1089)
  - Added NuGet packaging publishing by @BernieWhite.
    [#1093](https://github.com/microsoft/PSRule/issues/1093)
  - Updated NuGet packaging metadata by @BernieWhite.
    [#1093](https://github.com/microsoft/PSRule/issues/1093)
- Bug fixes:
  - Fixed grouping of logical operators in object path by @BernieWhite.
    [#1101](https://github.com/microsoft/PSRule/issues/1101)

## v2.1.0

What's changed since v2.0.1:

- General improvements:
  - Added `notStartsWith`, `notEndsWith`, and `notContains` expressions and assertion helpers. [#1047](https://github.com/microsoft/PSRule/issues/1047)
  - Added `like`, `notLike` expressions and assertion helpers. [#1048](https://github.com/microsoft/PSRule/issues/1048)
  - Added additional repository paths to ignore by default. [#1043](https://github.com/microsoft/PSRule/issues/1043)
  - Added custom suppression message during PSRule runs. [#1046](https://github.com/microsoft/PSRule/issues/1046)
    - When a rule is suppressed using a suppression group the synopsis is shown in the suppression warning.
    - Configure the suppression group synopsis to display a custom message.
    - Suppression groups synopsis can be localized using markdown documentation.
    - Use markdown to set a culture specific synopsis.
    - Custom suppression messages are not supported when suppressing individual rules using `ps-rule.yaml`.
    - See [about_PSRule_SuppressionGroups] for details.
  - Added source support for string conditions. [#1068](https://github.com/microsoft/PSRule/issues/1068)
- Engineering:
  - Added code signing of module. [#1049](https://github.com/microsoft/PSRule/issues/1049)
  - Added SBOM manifests to module. [#1050](https://github.com/microsoft/PSRule/issues/1050)
  - Bump Sarif.Sdk to 2.4.15. [#1075](https://github.com/microsoft/PSRule/pull/1075)
  - Bump Pester to 5.3.2. [#1062](https://github.com/microsoft/PSRule/pull/1062)
- Bug fixes:
  - **Important change:** Fixed source scope not updated in multi-module runs. [#1053](https://github.com/microsoft/PSRule/issues/1053)
    - Several properties of rule and language block elements have been renamed to improve consistency.
    - From _v3_ custom scripts may not work correctly until you update these names.
    - For details on the updated property names see [deprecations][2].

What's changed since pre-release v2.1.0-B0069:

- No additional changes.

## v2.1.0-B0069 (pre-release)

What's changed since pre-release v2.1.0-B0040:

- General improvements:
  - Added `notStartsWith`, `notEndsWith`, and `notContains` expressions and assertion helpers. [#1047](https://github.com/microsoft/PSRule/issues/1047)
  - Added `like`, `notLike` expressions and assertion helpers. [#1048](https://github.com/microsoft/PSRule/issues/1048)
  - Added additional repository paths to ignore by default. [#1043](https://github.com/microsoft/PSRule/issues/1043)
- Engineering:
  - Bump Sarif.Sdk to 2.4.15. [#1075](https://github.com/microsoft/PSRule/pull/1075)

## v2.1.0-B0040 (pre-release)

What's changed since pre-release v2.1.0-B0015:

- General improvements:
  - Added custom suppression message during PSRule runs. [#1046](https://github.com/microsoft/PSRule/issues/1046)
    - When a rule is suppressed using a suppression group the synopsis is shown in the suppression warning.
    - Configure the suppression group synopsis to display a custom message.
    - Suppression groups synopsis can be localized using markdown documentation.
    - Use markdown to set a culture specific synopsis.
    - Custom suppression messages are not supported when suppressing individual rules using `ps-rule.yaml`.
    - See [about_PSRule_SuppressionGroups] for details.
  - Added source support for string conditions. [#1068](https://github.com/microsoft/PSRule/issues/1068)
- Engineering:
  - Bump Sarif.Sdk to 2.4.14. [#1064](https://github.com/microsoft/PSRule/pull/1064)
  - Bump Pester to 5.3.2. [#1062](https://github.com/microsoft/PSRule/pull/1062)
- Bug fixes:
  - **Important change:** Fixed source scope not updated in multi-module runs. [#1053](https://github.com/microsoft/PSRule/issues/1053)
    - Several properties of rule and language block elements have been renamed to improve consistency.
    - From _v3_ custom scripts may not work correctly until you update these names.
    - For details on the updated property names see [deprecations][2].

## v2.1.0-B0015 (pre-release)

What's changed since v2.0.1:

- Engineering:
  - Added code signing of module. [#1049](https://github.com/microsoft/PSRule/issues/1049)
  - Added SBOM manifests to module. [#1050](https://github.com/microsoft/PSRule/issues/1050)

## v2.0.1

What's changed since v2.0.0:

- Bug fixes:
  - Fixed read JSON failed with comments. [#1051](https://github.com/microsoft/PSRule/issues/1051)
  - Fixed null reference on elapsed time when required module check fails. [#1054](https://github.com/microsoft/PSRule/issues/1054)
  - Fixed failed to read JSON objects with a empty property name. [#1052](https://github.com/microsoft/PSRule/issues/1052)

## v2.0.0

What's changed since v1.11.1:

- New features:
  - Add support for suppression groups. [#793](https://github.com/microsoft/PSRule/issues/793)
    - New `SuppressionGroup` resource has been included.
    - See [about_PSRule_SuppressionGroups] for details.
  - Added source expression property. [#933](https://github.com/microsoft/PSRule/issues/933)
    - Included the following expressions:
      - `source`
      - `withinPath`
      - `notWithinPath`
  - Added support for rule severity level. [#880](https://github.com/microsoft/PSRule/issues/880)
    - Rules can be configured to be `Error`, `Warning`, or `Information`.
    - Failing rules with the `Error` severity level will cause the pipeline to fail.
    - Rules with the `Warning` severity level will be reported as warnings.
    - Rules with the `Information` severity level will be reported as informational messages.
    - By default, the severity level for a rule is `Error`.
  - Added expression support for type based assertions. [#908](https://github.com/microsoft/PSRule/issues/908)
    - Included the following expressions:
      - `IsArray`
      - `IsBoolean`
      - `IsDateTime`
      - `IsInteger`
      - `IsNumeric`
  - Added support for formatting results as SARIF. [#878](https://github.com/microsoft/PSRule/issues/878)
    - Set `Output.Format` to `Sarif` to output results in the SARIF format.
    - See [about_PSRule_Options] for details.
- General improvements:
  - Add option to disable invariant culture warning. [#899](https://github.com/microsoft/PSRule/issues/899)
    - Added `Execution.InvariantCultureWarning` option.
    - See [about_PSRule_Options] for details.
  - Added support for object path expressions. [#808](https://github.com/microsoft/PSRule/issues/808) [#693](https://github.com/microsoft/PSRule/issues/693)
    - Inspired by JSONPath, object path expressions can be used to access nested objects.
    - Array members can be filtered and enumerated using object path expressions.
    - Object path expressions can be used in YAML, JSON, and PowerShell rules and selectors.
    - See [about_PSRule_Assert] for details.
  - Improve tracking of suppressed objects. [#794](https://github.com/microsoft/PSRule/issues/794)
    - Added `Execution.SuppressedRuleWarning` option to output warning for suppressed rules.
  - Added support for rule aliases. [#792](https://github.com/microsoft/PSRule/issues/792)
    - Aliases allow rules to be references by an alternative name.
    - When renaming rules, add a rule alias to avoid breaking references to the old rule name.
    - To specify an alias use the `-Alias` parameter or `alias` metadata property in YAML or JSON.
  - Added support for stable identifiers with rule refs. [#881](https://github.com/microsoft/PSRule/issues/881)
    - A rule ref may be optionally be used to reference a rule.
    - Rule refs should be:
      stable, not changing between releases;
      opaque, as opposed to being a human-readable string.
      Stable and opaque refs ease web lookup and to help to avoid language difficulties.
    - To specify a rule ref use the `-Ref` parameter or `ref` metadata property in YAML or JSON.
  - Added new properties for module lookup to SARIF results. [#951](https://github.com/microsoft/PSRule/issues/951)
  - Capture and output repository info in Assert-PSRule runs. [#978](https://github.com/microsoft/PSRule/issues/978)
    - Added `Repository.Url` option set repository URL reported in output.
    - Repository URL is detected automatically for GitHub Actions and Azure Pipelines.
    - Added `RepositoryInfo` to `Output.Banner` option.
    - Repository info is shown by default.
  - Added `convert` and `caseSensitive` to string comparison expressions. [#1001](https://github.com/microsoft/PSRule/issues/1001)
    - The following expressions support type conversion and case-sensitive comparison.
      - `startsWith`, `contains`, and `endsWith`.
      - `equals` and `notEquals`.
  - Added `convert` to numeric comparison expressions. [#943](https://github.com/microsoft/PSRule/issues/943)
    - Type conversion is now supported for `less`, `lessOrEquals`, `greater`, and `greaterOrEquals`.
  - Added `Extent` property on rules reported by `Get-PSRule`. [#990](https://github.com/microsoft/PSRule/issues/990)
    - Extent provides the line and position of the rule in the source code.
  - **Breaking change:** Added validation of resource names. [#1012](https://github.com/microsoft/PSRule/issues/1012)
    - Invalid rules names will now produce a specific error.
    - See [upgrade notes][1] for more information.
- Engineering:
  - **Breaking change:** Removal of deprecated default baseline from module manifest. [#755](https://github.com/microsoft/PSRule/issues/755)
    - Set the default module baseline using module configuration.
    - See [upgrade notes][1] for details.
  - **Breaking change:** Require `apiVersion` on YAML and JSON to be specified. [#648](https://github.com/microsoft/PSRule/issues/648)
    - Resources should use `github.com/microsoft/PSRule/v1` as the `apiVersion`.
    - Resources that do not specify an `apiVersion` will be ignored.
    - See [upgrade notes][1] for details.
  - **Breaking change:** Prefer module sources over loose files. [#610](https://github.com/microsoft/PSRule/issues/610)
    - Module sources are discovered before loose files.
    - Warning is shown for duplicate rule names, and exception is thrown for duplicate rule Ids.
    - See [upgrade notes][1] for details.
  - **Breaking change:** Require rule sources from current working directory to be explicitly included. [#760](https://github.com/microsoft/PSRule/issues/760)
    - From v2 onwards, `$PWD` is not included by default unless `-Path .` or `-Path $PWD` is explicitly specified.
    - See [upgrade notes][1] for details.
  - Added more tests for JSON resources. [#929](https://github.com/microsoft/PSRule/issues/929)
  - Bump Sarif.Sdk to 2.4.13. [#1007](https://github.com/microsoft/PSRule/pull/1007)
  - Bump PowerShellStandard.Library to 5.1.1. [#999](https://github.com/microsoft/PSRule/pull/999)
- Bug fixes:
  - Fixed object path handling with dash. [#902](https://github.com/microsoft/PSRule/issues/902)
  - Fixed empty suppression group rules property applies to no rules. [#931](https://github.com/microsoft/PSRule/issues/931)
  - Fixed object reference for suppression group will rule not defined. [#932](https://github.com/microsoft/PSRule/issues/932)
  - Fixed rule source loading twice from `$PWD` and `.ps-rule/`. [#939](https://github.com/microsoft/PSRule/issues/939)
  - Fixed rule references in SARIF format for extensions need a toolComponent reference. [#949](https://github.com/microsoft/PSRule/issues/949)
  - Fixed file objects processed with file input format have no source location. [#950](https://github.com/microsoft/PSRule/issues/950)
  - Fixed GitHub code scanning alerts treats pass as problems. [#955](https://github.com/microsoft/PSRule/issues/955)
    - By default, SARIF output will only include fail or error outcomes.
    - Added `Output.SarifProblemsOnly` option to include pass outcomes.
  - Fixed SARIF output includes rule property for default tool component. [#956](https://github.com/microsoft/PSRule/issues/956)
  - Fixed Invoke-PSRule hanging if JSON rule file is empty. [#969](https://github.com/microsoft/PSRule/issues/969)
  - Fixed SARIF should report base branch. [#964](https://github.com/microsoft/PSRule/issues/964)
  - Fixed unclear error message on invalid rule names. [#1012](https://github.com/microsoft/PSRule/issues/1012)

What's changed since pre-release v2.0.0-B2203045:

- No additional changes.

## v2.0.0-B2203045 (pre-release)

What's changed since pre-release v2.0.0-B2203033:

- General improvements:
  - Added `convert` to numeric comparison expressions. [#943](https://github.com/microsoft/PSRule/issues/943)
    - Type conversion is now supported for `less`, `lessOrEquals`, `greater`, and `greaterOrEquals`.
  - **Breaking change:** Added validation of resource names. [#1012](https://github.com/microsoft/PSRule/issues/1012)
    - Invalid rules names will now produce a specific error.
    - See [upgrade notes][1] for more information.
- Bug fixes:
  - Fixed unclear error message on invalid rule names. [#1012](https://github.com/microsoft/PSRule/issues/1012)

## v2.0.0-B2203033 (pre-release)

What's changed since pre-release v2.0.0-B2203019:

- General improvements:
  - Added `Extent` property on rules reported by `Get-PSRule`. [#990](https://github.com/microsoft/PSRule/issues/990)
    - Extent provides the line and position of the rule in the source code.
- Engineering:
  - Bump Sarif.Sdk to 2.4.13. [#1007](https://github.com/microsoft/PSRule/pull/1007)
  - Bump PowerShellStandard.Library to 5.1.1. [#999](https://github.com/microsoft/PSRule/pull/999)

## v2.0.0-B2203019 (pre-release)

What's changed since pre-release v2.0.0-B2202072:

- General improvements:
  - Added `convert` and `caseSensitive` to string comparison expressions. [#1001](https://github.com/microsoft/PSRule/issues/1001)
    - The following expressions support type conversion and case-sensitive comparison.
      - `startsWith`, `contains`, and `endsWith`.
      - `equals` and `notEquals`.

## v2.0.0-B2202072 (pre-release)

What's changed since pre-release v2.0.0-B2202065:

- General improvements:
  - Capture and output repository info in Assert-PSRule runs. [#978](https://github.com/microsoft/PSRule/issues/978)
    - Added `Repository.Url` option set repository URL reported in output.
    - Repository URL is detected automatically for GitHub Actions and Azure Pipelines.
    - Added `RepositoryInfo` to `Output.Banner` option.
    - Repository info is shown by default.
- Bug fixes:
  - Fixed SARIF should report base branch. [#964](https://github.com/microsoft/PSRule/issues/964)

## v2.0.0-B2202065 (pre-release)

What's changed since pre-release v2.0.0-B2202056:

- Bug fixes:
  - Fixed broken documentation links. [#980](https://github.com/microsoft/PSRule/issues/980)

## v2.0.0-B2202056 (pre-release)

What's changed since pre-release v2.0.0-B2202024:

- Bug fixes:
  - Fixed Invoke-PSRule hanging if JSON rule file is empty. [#969](https://github.com/microsoft/PSRule/issues/969)

## v2.0.0-B2202024 (pre-release)

What's changed since pre-release v2.0.0-B2202017:

- New features:
  - Added source expression property. [#933](https://github.com/microsoft/PSRule/issues/933)
    - Included the following expressions:
      - `source`
      - `withinPath`
      - `notWithinPath`

## v2.0.0-B2202017 (pre-release)

What's changed since pre-release v2.0.0-B2202006:

- Bug fixes:
  - Fixed GitHub code scanning alerts treats pass as problems. [#955](https://github.com/microsoft/PSRule/issues/955)
    - By default, SARIF output will only include fail or error outcomes.
    - Added `Output.SarifProblemsOnly` option to include pass outcomes.
  - Fixed SARIF output includes rule property for default tool component. [#956](https://github.com/microsoft/PSRule/issues/956)

## v2.0.0-B2202006 (pre-release)

What's changed since pre-release v2.0.0-B2201161:

- General improvements:
  - Added new properties for module lookup to SARIF results. [#951](https://github.com/microsoft/PSRule/issues/951)
- Bug fixes:
  - Fixed rule references in SARIF format for extensions need a toolComponent reference. [#949](https://github.com/microsoft/PSRule/issues/949)
  - Fixed file objects processed with file input format have no source location. [#950](https://github.com/microsoft/PSRule/issues/950)

## v2.0.0-B2201161 (pre-release)

What's changed since pre-release v2.0.0-B2201146:

- New features:
  - Added support for rule severity level. [#880](https://github.com/microsoft/PSRule/issues/880)
    - Rules can be configured to be `Error`, `Warning`, or `Information`.
    - Failing rules with the `Error` severity level will cause the pipeline to fail.
    - Rules with the `Warning` severity level will be reported as warnings.
    - Rules with the `Information` severity level will be reported as informational messages.
    - By default, the severity level for a rule is `Error`.
  - Added expression support for type based assertions. [#908](https://github.com/microsoft/PSRule/issues/908)
    - Included the following expressions:
      - `IsArray`
      - `IsBoolean`
      - `IsDateTime`
      - `IsInteger`
      - `IsNumeric`
  - Added support for formatting results as SARIF. [#878](https://github.com/microsoft/PSRule/issues/878)
    - Set `Output.Format` to `Sarif` to output results in the SARIF format.
    - See [about_PSRule_Options] for details.

## v2.0.0-B2201146 (pre-release)

What's changed since pre-release v2.0.0-B2201135:

- Engineering:
  - **Breaking change:** Require rule sources from current working directory to be explicitly included. [#760](https://github.com/microsoft/PSRule/issues/760)
    - From v2 onwards, `$PWD` is not included by default unless `-Path .` or `-Path $PWD` is explicitly specified.
    - See [upgrade notes][1] for details.
- Bug fixes:
  - Fixed rule source loading twice from `$PWD` and `.ps-rule/`. [#939](https://github.com/microsoft/PSRule/issues/939)

## v2.0.0-B2201135 (pre-release)

What's changed since pre-release v2.0.0-B2201117:

- Engineering:
  - **Breaking change:** Prefer module sources over loose files. [#610](https://github.com/microsoft/PSRule/issues/610)
    - Module sources are discovered before loose files.
    - Warning is shown for duplicate rule names, and exception is thrown for duplicate rule Ids.
    - See [upgrade notes][1] for details.
  - Added more tests for JSON resources. [#929](https://github.com/microsoft/PSRule/issues/929)
- Bug fixes:
  - Fixed empty suppression group rules property applies to no rules. [#931](https://github.com/microsoft/PSRule/issues/931)
  - Fixed object reference for suppression group will rule not defined. [#932](https://github.com/microsoft/PSRule/issues/932)

## v2.0.0-B2201117 (pre-release)

What's changed since pre-release v2.0.0-B2201093:

- General improvements:
  - Add option to disable invariant culture warning. [#899](https://github.com/microsoft/PSRule/issues/899)
    - Added `Execution.InvariantCultureWarning` option.
    - See [about_PSRule_Options] for details.

## v2.0.0-B2201093 (pre-release)

What's changed since pre-release v2.0.0-B2201075:

- New features:
  - Add support for suppression groups. [#793](https://github.com/microsoft/PSRule/issues/793)
    - New `SuppressionGroup` resource has been included.
    - See [about_PSRule_SuppressionGroups] for details.

## v2.0.0-B2201075 (pre-release)

What's changed since pre-release v2.0.0-B2201054:

- General improvements:
  - Added support for rule aliases. [#792](https://github.com/microsoft/PSRule/issues/792)
    - Aliases allow rules to be references by an alternative name.
    - When renaming rules, add a rule alias to avoid breaking references to the old rule name.
    - To specify an alias use the `-Alias` parameter or `alias` metadata property in YAML or JSON.
  - Added support for stable identifiers with rule refs. [#881](https://github.com/microsoft/PSRule/issues/881)
    - A rule ref may be optionally be used to reference a rule.
    - Rule refs should be:
      stable, not changing between releases;
      opaque, as opposed to being a human-readable string.
      Stable and opaque refs ease web lookup and to help to avoid language difficulties.
    - To specify a rule ref use the `-Ref` parameter or `ref` metadata property in YAML or JSON.
- Bug fixes:
  - Fixed object path handling with dash. [#902](https://github.com/microsoft/PSRule/issues/902)

## v2.0.0-B2201054 (pre-release)

What's changed since v1.11.0:

- General improvements:
  - Added support for object path expressions. [#808](https://github.com/microsoft/PSRule/issues/808) [#693](https://github.com/microsoft/PSRule/issues/693)
    - Inspired by JSONPath, object path expressions can be used to access nested objects.
    - Array members can be filtered and enumerated using object path expressions.
    - Object path expressions can be used in YAML, JSON, and PowerShell rules and selectors.
    - See [about_PSRule_Assert] for details.
  - Improve tracking of suppressed objects. [#794](https://github.com/microsoft/PSRule/issues/794)
    - Added `Execution.SuppressedRuleWarning` option to output warning for suppressed rules.
- Engineering:
  - **Breaking change:** Removal of deprecated default baseline from module manifest. [#755](https://github.com/microsoft/PSRule/issues/755)
    - Set the default module baseline using module configuration.
    - See [upgrade notes][1] for details.
  - **Breaking change:** Require `apiVersion` on YAML and JSON to be specified. [#648](https://github.com/microsoft/PSRule/issues/648)
    - Resources should use `github.com/microsoft/PSRule/v1` as the `apiVersion`.
    - Resources that do not specify an `apiVersion` will be ignored.
    - See [upgrade notes][1] for details.

[about_PSRule_Assert]: concepts/PSRule/en-US/about_PSRule_Assert.md
[about_PSRule_Options]: concepts/PSRule/en-US/about_PSRule_Options.md
[about_PSRule_SuppressionGroups]: concepts/PSRule/en-US/about_PSRule_SuppressionGroups.md<|MERGE_RESOLUTION|>--- conflicted
+++ resolved
@@ -36,13 +36,9 @@
   - Improved schema display names by @BernieWhite.
     [#1488](https://github.com/microsoft/PSRule/issues/1488)
 - Engineering:
-<<<<<<< HEAD
   - Bump Pester to v5.4.1.
     [#1510](https://github.com/microsoft/PSRule/pull/1510)
-    Bump Microsoft.CodeAnalysis.Common to v4.5.0.
-=======
   - Bump Microsoft.CodeAnalysis.Common to v4.5.0.
->>>>>>> 86a6ec8c
     [#1455](https://github.com/microsoft/PSRule/pull/1455)
 - Bug fixes:
   - Fixed tool output on access denied to path by @BernieWhite.
