---
discussion: false
---

# Change log

See [upgrade notes][1] for helpful information when upgrading from previous versions.

  [1]: https://microsoft.github.io/PSRule/latest/upgrade-notes/

**Important notes**:

- Several properties of rule and language block elements will be removed from v3.
  See [deprecations][2] for details.

  [2]: https://microsoft.github.io/PSRule/latest/deprecations/#deprecations-for-v3

**Experimental features**:

- Functions within YAML and JSON expressions can be used to perform manipulation prior to testing a condition.
  See [functions][3] for more information.
- Sub-selectors within YAML and JSON expressions can be used to filter rules and list properties.
  See [sub-selectors][4] for more information.
- Processing of changes files only within a pipeline.
  See [creating your pipeline][5] for more information.

  [3]: expressions/functions.md
  [4]: expressions/sub-selectors.md
  [5]: creating-your-pipeline.md#processing-changed-files-only

## Unreleased

<<<<<<< HEAD
## v2.5.0-B0045 (pre-release)

What's changed since pre-release v2.5.0-B0015:

- New features:
  - **Experimental**: Added support for only processing changed files by @BernieWhite.
    [#688](https://github.com/microsoft/PSRule/issues/688)
    - To ignore unchanged files, set the `Input.IgnoreUnchangedPath` option to `true`.
    - See [creating your pipeline][5] for more information.
- General improvements:
  - Added labels metadata from grouping and filtering rules by @BernieWhite.
    [#1272](https://github.com/microsoft/PSRule/issues/1272)
    - Labels are metadata that extends on tags to provide a more structured way to group rules.
    - Rules can be classified by setting the `metadata.labels` property or `-Labels` parameter.
- Bug fixes:
  - Fixed Dockerfile case sensitivity by @BernieWhite.
    [#1269](https://github.com/microsoft/PSRule/issues/1269)
  - Fixed markdown parsing of Spanish translated help fails by @BernieWhite @jonathanruiz.
    [#1286](https://github.com/microsoft/PSRule/issues/1286)
    [#1285](https://github.com/microsoft/PSRule/pull/1285)

## v2.5.0-B0015 (pre-release)

What's changed since pre-release v2.5.0-B0004:

- General improvements:
  - Provide unblock for command line tools by @BernieWhite.
    [#1261](https://github.com/microsoft/PSRule/issues/1261)

## v2.5.0-B0004 (pre-release)

What's changed since v2.4.0:

- Engineering:
  - Bump Microsoft.NET.Test.Sdk to v17.3.1.
    [#1248](https://github.com/microsoft/PSRule/pull/1248)
- Bug fixes:
  - Fixed could not load Microsoft.Management.Infrastructure by @BernieWhite.
    [#1249](https://github.com/microsoft/PSRule/issues/1249)
    - To use minimal initial session state set `Execution.InitialSessionState` to `Minimal`.
  - Fixed unhandled exception with GetRootedPath by @BernieWhite.
    [#1251](https://github.com/microsoft/PSRule/issues/1251)
=======
## v2.4.2

What's changed since v2.4.1:

- Bug fixes:
  - Fixed exception with `PathExpressionBuilder.GetAllRecurse` by @BernieWhite.
    [#1301](https://github.com/microsoft/PSRule/issues/1301)
>>>>>>> 1e0da33c

## v2.4.1

What's changed since v2.4.0:

- Bug fixes:
  - Fixed markdown parsing of Spanish translated help fails by @BernieWhite @jonathanruiz.
    [#1286](https://github.com/microsoft/PSRule/issues/1286)
    [#1285](https://github.com/microsoft/PSRule/pull/1285)

## v2.4.0

What's changed since v2.3.2:

- New features:
  - **Experimental**: Added support for functions within YAML and JSON expressions by @BernieWhite.
    [#1227](https://github.com/microsoft/PSRule/issues/1227)
    [#1016](https://github.com/microsoft/PSRule/issues/1016)
    - Added conversion functions `boolean`, `string`, and `integer`.
    - Added lookup functions `configuration`, and `path`.
    - Added string functions `concat`, `substring`.
    - See [functions][3] for more information.
  - **Experimental**: Added support for sub-selector YAML and JSON expressions by @BernieWhite.
    [#1024](https://github.com/microsoft/PSRule/issues/1024)
    [#1045](https://github.com/microsoft/PSRule/issues/1045)
    - Sub-selector pre-conditions add an additional expression to determine if a rule is executed.
    - Sub-selector object filters provide an way to filter items from list properties.
    - See [sub-selectors][4] for more information.
- Engineering:
  - Improvements to PSRule engine API documentation by @BernieWhite.
    [#1186](https://github.com/microsoft/PSRule/issues/1186)
  - Updates to PSRule engine API by @BernieWhite.
    [#1152](https://github.com/microsoft/PSRule/issues/1152)
    - Added tool support for baselines parameter.
    - Added module path discovery.
    - Added output for verbose and debug messages.
  - Bump support projects to .NET 6 by @BernieWhite.
    [#1209](https://github.com/microsoft/PSRule/issues/1209)
  - Bump Microsoft.NET.Test.Sdk to v17.3.0.
    [#1213](https://github.com/microsoft/PSRule/pull/1213)
  - Bump BenchmarkDotNet to v0.13.2.
    [#1241](https://github.com/microsoft/PSRule/pull/1241)
  - Bump BenchmarkDotNet.Diagnostics.Windows to v0.13.2.
    [#1242](https://github.com/microsoft/PSRule/pull/1242)
- Bug fixes:
  - Fixed reporting of duplicate identifiers which were not generating an error for all cases by @BernieWhite.
    [#1229](https://github.com/microsoft/PSRule/issues/1229)
    - Added `Execution.DuplicateResourceId` option to configure PSRule behaviour.
    - By default, duplicate resource identifiers return an error.
  - Fixed exception on JSON baseline without a synopsis by @BernieWhite.
    [#1230](https://github.com/microsoft/PSRule/issues/1230)
  - Fixed repository information not in output by @BernieWhite.
    [#1219](https://github.com/microsoft/PSRule/issues/1219)

What's changed since pre-release v2.4.0-B0091:

- No additional changes.

## v2.4.0-B0091 (pre-release)

What's changed since pre-release v2.4.0-B0063:

- Engineering:
  - Bump BenchmarkDotNet to v0.13.2.
    [#1241](https://github.com/microsoft/PSRule/pull/1241)
  - Bump BenchmarkDotNet.Diagnostics.Windows to v0.13.2.
    [#1242](https://github.com/microsoft/PSRule/pull/1242)

## v2.4.0-B0063 (pre-release)

What's changed since pre-release v2.4.0-B0039:

- New features:
  - **Experimental**: Added support for sub-selector YAML and JSON expressions by @BernieWhite.
    [#1024](https://github.com/microsoft/PSRule/issues/1024)
    [#1045](https://github.com/microsoft/PSRule/issues/1045)
    - Sub-selector pre-conditions add an additional expression to determine if a rule is executed.
    - Sub-selector object filters provide an way to filter items from list properties.
    - See [sub-selectors][4] for more information.
- Engineering:
  - Improvements to PSRule engine API documentation by @BernieWhite.
    [#1186](https://github.com/microsoft/PSRule/issues/1186)

## v2.4.0-B0039 (pre-release)

What's changed since pre-release v2.4.0-B0022:

- New features:
  - **Experimental**: Added support for functions within YAML and JSON expressions by @BernieWhite.
    [#1227](https://github.com/microsoft/PSRule/issues/1227)
    [#1016](https://github.com/microsoft/PSRule/issues/1016)
    - Added conversion functions `boolean`, `string`, and `integer`.
    - Added lookup functions `configuration`, and `path`.
    - Added string functions `concat`, `substring`.
    - See [functions][3] for more information.
- Bug fixes:
  - Fixed reporting of duplicate identifiers which were not generating an error for all cases by @BernieWhite.
    [#1229](https://github.com/microsoft/PSRule/issues/1229)
    - Added `Execution.DuplicateResourceId` option to configure PSRule behaviour.
    - By default, duplicate resource identifiers return an error.
  - Fixed exception on JSON baseline without a synopsis by @BernieWhite.
    [#1230](https://github.com/microsoft/PSRule/issues/1230)

## v2.4.0-B0022 (pre-release)

What's changed since pre-release v2.4.0-B0009:

- Engineering:
  - Updates to PSRule engine API by @BernieWhite.
    [#1152](https://github.com/microsoft/PSRule/issues/1152)
    - Added tool support for baselines parameter.
    - Added module path discovery.
    - Added output for verbose and debug messages.

## v2.4.0-B0009 (pre-release)

What's changed since v2.3.2:

- Engineering:
  - Bump support projects to .NET 6 by @BernieWhite.
    [#1209](https://github.com/microsoft/PSRule/issues/1209)
  - Bump Microsoft.NET.Test.Sdk to v17.3.0.
    [#1213](https://github.com/microsoft/PSRule/pull/1213)
- Bug fixes:
  - Fixed repository information not in output by @BernieWhite.
    [#1219](https://github.com/microsoft/PSRule/issues/1219)

## v2.3.2

What's changed since v2.3.1:

- Bug fixes:
  - Fixes lost scope for rules by @BernieWhite.
    [#1214](https://github.com/microsoft/PSRule/issues/1214)

## v2.3.1

What's changed since v2.3.0:

- Bug fixes:
  - Fixed object path join handling of self path identifier by @BernieWhite.
    [#1204](https://github.com/microsoft/PSRule/issues/1204)

## v2.3.0

What's changed since v2.2.0:

- General improvements:
  - Added `PathPrefix` method to add an object path prefix to assertion reasons by @BernieWhite.
    [#1198](https://github.com/microsoft/PSRule/issues/1198)
  - Added support for binding with JSON objects by @BernieWhite.
    [#1182](https://github.com/microsoft/PSRule/issues/1182)
  - Added support for full path from JSON objects by @BernieWhite.
    [#1174](https://github.com/microsoft/PSRule/issues/1174)
  - Improved reporting of full object path from pre-processed results by @BernieWhite.
    [#1169](https://github.com/microsoft/PSRule/issues/1169)
  - Added PSRule for Azure expansion configuration to options schema by @BernieWhite.
    [#1149](https://github.com/microsoft/PSRule/issues/1149)
- Engineering:
  - Bump xunit to v2.4.2.
    [#1200](https://github.com/microsoft/PSRule/pull/1200)
  - Expose online link extension method by @BernieWhite.
    [#1195](https://github.com/microsoft/PSRule/issues/1195)
  - Added comment documentation to .NET classes and interfaces by @BernieWhite.
    [#1186](https://github.com/microsoft/PSRule/issues/1186)
  - Added publishing support for NuGet symbol packages @BernieWhite.
    [#1173](https://github.com/microsoft/PSRule/issues/1173)
  - Updated outcome option docs by @BernieWhite.
    [#1166](https://github.com/microsoft/PSRule/issues/1166)
  - Bump Sarif.Sdk to v2.4.16.
    [#1177](https://github.com/microsoft/PSRule/pull/1177)
  - Refactoring and updates to interfaces to allow use outside of PowerShell by @BernieWhite.
    [#1152](https://github.com/microsoft/PSRule/issues/1152)
- Bug fixes:
  - Fixes JSON parsing of string array for single objects by @BernieWhite.
    [#1193](https://github.com/microsoft/PSRule/issues/1193)
  - Fixed handling for JSON objects in rules by @BernieWhite.
    [#1187](https://github.com/microsoft/PSRule/issues/1187)
  - Fixed null object reference for object equity comparison by @BernieWhite.
    [#1157](https://github.com/microsoft/PSRule/issues/1157)
  - Fixed expression evaluation not logging debug output when using the `-Debug` switch by @BernieWhite.
    [#1158](https://github.com/microsoft/PSRule/issues/1158)
  - Fixed startIndex cannot be larger than length of string by @BernieWhite.
    [#1160](https://github.com/microsoft/PSRule/issues/1160)
  - Fixed path within SDK package causes `psd1` to compile by @BernieWhite.
    [#1146](https://github.com/microsoft/PSRule/issues/1146)

What's changed since pre-release v2.3.0-B0163:

- No additional changes.

## v2.3.0-B0163 (pre-release)

What's changed since pre-release v2.3.0-B0130:

- General improvements:
  - Added `PathPrefix` method to add an object path prefix to assertion reasons by @BernieWhite.
    [#1198](https://github.com/microsoft/PSRule/issues/1198)
- Engineering:
  - Bump xunit to v2.4.2.
    [#1200](https://github.com/microsoft/PSRule/pull/1200)

## v2.3.0-B0130 (pre-release)

What's changed since pre-release v2.3.0-B0100:

- Engineering:
  - Expose online link extension method by @BernieWhite.
    [#1195](https://github.com/microsoft/PSRule/issues/1195)
- Bug fixes:
  - Fixes JSON parsing of string array for single objects by @BernieWhite.
    [#1193](https://github.com/microsoft/PSRule/issues/1193)

## v2.3.0-B0100 (pre-release)

What's changed since pre-release v2.3.0-B0074:

- Engineering:
  - Added comment documentation to .NET classes and interfaces by @BernieWhite.
    [#1186](https://github.com/microsoft/PSRule/issues/1186)
- Bug fixes:
  - Fixed handling for JSON objects in rules by @BernieWhite.
    [#1187](https://github.com/microsoft/PSRule/issues/1187)

## v2.3.0-B0074 (pre-release)

What's changed since pre-release v2.3.0-B0051:

- General improvements:
  - Added support for binding with JSON objects by @BernieWhite.
    [#1182](https://github.com/microsoft/PSRule/issues/1182)

## v2.3.0-B0051 (pre-release)

What's changed since pre-release v2.3.0-B0030:

- General improvements:
  - Added support for full path from JSON objects by @BernieWhite.
    [#1174](https://github.com/microsoft/PSRule/issues/1174)
- Engineering:
  - Added publishing support for NuGet symbol packages @BernieWhite.
    [#1173](https://github.com/microsoft/PSRule/issues/1173)
  - Updated outcome option docs by @BernieWhite.
    [#1166](https://github.com/microsoft/PSRule/issues/1166)
  - Bump Sarif.Sdk to v2.4.16.
    [#1177](https://github.com/microsoft/PSRule/pull/1177)

## v2.3.0-B0030 (pre-release)

What's changed since pre-release v2.3.0-B0015:

- General improvements:
  - Improved reporting of full object path from pre-processed results by @BernieWhite.
    [#1169](https://github.com/microsoft/PSRule/issues/1169)

## v2.3.0-B0015 (pre-release)

What's changed since pre-release v2.3.0-B0006:

- Bug fixes:
  - Fixed null object reference for object equity comparison by @BernieWhite.
    [#1157](https://github.com/microsoft/PSRule/issues/1157)
  - Fixed expression evaluation not logging debug output when using the `-Debug` switch by @BernieWhite.
    [#1158](https://github.com/microsoft/PSRule/issues/1158)
  - Fixed startIndex cannot be larger than length of string by @BernieWhite.
    [#1160](https://github.com/microsoft/PSRule/issues/1160)

## v2.3.0-B0006 (pre-release)

What's changed since pre-release v2.3.0-B0001:

- General improvements:
  - Added PSRule for Azure expansion configuration to options schema by @BernieWhite.
    [#1149](https://github.com/microsoft/PSRule/issues/1149)
- Engineering:
  - Refactoring and updates to interfaces to allow use outside of PowerShell by @BernieWhite.
    [#1152](https://github.com/microsoft/PSRule/issues/1152)

## v2.3.0-B0001 (pre-release)

What's changed since v2.2.0:

- Bug fixes:
  - Fixed path within SDK package causes `psd1` to compile by @BernieWhite.
    [#1146](https://github.com/microsoft/PSRule/issues/1146)

## v2.2.0

What's changed since v2.1.0:

- New features:
  - Added `notCount` expression and assertion helper by @ArmaanMcleod.
    [#1091](https://github.com/microsoft/PSRule/issues/1091)
- General improvements:
  - Improved reporting of the object path that caused rule failures by @BernieWhite.
    [#1092](https://github.com/microsoft/PSRule/issues/1092)
    - Output include a new `Detail` property with details of the reason and the object path.
    - Custom methods `ReasonFrom` and `ReasonIf` accept a `path` parameter to specify the object path.
  - Added informational message when output has been written to disk by @BernieWhite.
    [#1074](https://github.com/microsoft/PSRule/issues/1074)
    - The `Output.Footer` option now supports `OutputFile` which reports the output file path.
      This is enabled by default.
  - Added descendant selector to object path syntax by @BernieWhite.
    [#1133](https://github.com/microsoft/PSRule/issues/1133)
    - Use `..` to traverse into child objects, for example `$..name` finds names for all nested objects.
- Engineering:
  - Bump Newtonsoft.Json to 13.0.1.
    [#1137](https://github.com/microsoft/PSRule/pull/1137)
  - Added more object path tests by @ArmaanMcleod.
    [#1110](https://github.com/microsoft/PSRule/issues/1110)
  - Bump xunit.runner.visualstudio to 2.4.5.
    [#1084](https://github.com/microsoft/PSRule/pull/1084)
  - Bump Pester to 5.3.3.
    [#1079](https://github.com/microsoft/PSRule/pull/1079)
  - Bump Microsoft.NET.Test.Sdk to 17.2.0.
    [#1089](https://github.com/microsoft/PSRule/pull/1089)
  - Added NuGet packaging publishing by @BernieWhite.
    [#1093](https://github.com/microsoft/PSRule/issues/1093)
  - Updated NuGet packaging metadata by @BernieWhite.
    [#1093](https://github.com/microsoft/PSRule/issues/1093)
- Bug fixes:
  - Fixed output of reason with wide format by @BernieWhite.
    [#1117](https://github.com/microsoft/PSRule/issues/1117)
  - Fixed piped input does not respect excluded paths by @BernieWhite.
    [#1114](https://github.com/microsoft/PSRule/issues/1114)
    - By default, objects are not excluded by source.
    - To exclude piped input based on source configure the `Input.IgnoreObjectSource` option.
  - Fixed issue building a PSRule project by removing PSRule.psd1 from compile target by @BernieWhite.
    [#1140](https://github.com/microsoft/PSRule/issues/1140)
  - Fixed grouping of logical operators in object path by @BernieWhite.
    [#1101](https://github.com/microsoft/PSRule/issues/1101)

What's changed since pre-release v2.2.0-B0175:

- No additional changes.

## v2.2.0-B0175 (pre-release)

What's changed since pre-release v2.2.0-B0131:

- Bug fixes:
  - Fixed issue building a PSRule project by removing PSRule.psd1 from compile target by @BernieWhite.
    [#1140](https://github.com/microsoft/PSRule/issues/1140)

## v2.2.0-B0131 (pre-release)

What's changed since pre-release v2.2.0-B0089:

- General improvements:
  - Added descendant selector to object path syntax by @BernieWhite.
    [#1133](https://github.com/microsoft/PSRule/issues/1133)
    - Use `..` to traverse into child objects, for example `$..name` finds names for all nested objects.
- Engineering:
  - Bump Newtonsoft.Json to 13.0.1.
    [#1137](https://github.com/microsoft/PSRule/pull/1137)

## v2.2.0-B0089 (pre-release)

What's changed since pre-release v2.2.0-B0052:

- General improvements:
  - Improved reporting of the object path that caused rule failures by @BernieWhite.
    [#1092](https://github.com/microsoft/PSRule/issues/1092)
    - Output include a new `Detail` property with details of the reason and the object path.
    - Custom methods `ReasonFrom` and `ReasonIf` accept a `path` parameter to specify the object path.

## v2.2.0-B0052 (pre-release)

What's changed since pre-release v2.2.0-B0021:

- General improvements:
  - Added informational message when output has been written to disk by @BernieWhite.
    [#1074](https://github.com/microsoft/PSRule/issues/1074)
    - The `Output.Footer` option now supports `OutputFile` which reports the output file path.
      This is enabled by default.
- Engineering:
  - Added more object path tests by @ArmaanMcleod.
    [#1110](https://github.com/microsoft/PSRule/issues/1110)
- Bug fixes:
  - Fixed output of reason with wide format by @BernieWhite.
    [#1117](https://github.com/microsoft/PSRule/issues/1117)
  - Fixed piped input does not respect excluded paths by @BernieWhite.
    [#1114](https://github.com/microsoft/PSRule/issues/1114)
    - By default, objects are not excluded by source.
    - To exclude piped input based on source configure the `Input.IgnoreObjectSource` option.

## v2.2.0-B0021 (pre-release)

What's changed since v2.1.0:

- New features:
  - Added `notCount` expression and assertion helper by @ArmaanMcleod.
    [#1091](https://github.com/microsoft/PSRule/issues/1091)
- Engineering:
  - Bump xunit.runner.visualstudio to 2.4.5.
    [#1084](https://github.com/microsoft/PSRule/pull/1084)
  - Bump Pester to 5.3.3.
    [#1079](https://github.com/microsoft/PSRule/pull/1079)
  - Bump Microsoft.NET.Test.Sdk to 17.2.0.
    [#1089](https://github.com/microsoft/PSRule/pull/1089)
  - Added NuGet packaging publishing by @BernieWhite.
    [#1093](https://github.com/microsoft/PSRule/issues/1093)
  - Updated NuGet packaging metadata by @BernieWhite.
    [#1093](https://github.com/microsoft/PSRule/issues/1093)
- Bug fixes:
  - Fixed grouping of logical operators in object path by @BernieWhite.
    [#1101](https://github.com/microsoft/PSRule/issues/1101)

## v2.1.0

What's changed since v2.0.1:

- General improvements:
  - Added `notStartsWith`, `notEndsWith`, and `notContains` expressions and assertion helpers. [#1047](https://github.com/microsoft/PSRule/issues/1047)
  - Added `like`, `notLike` expressions and assertion helpers. [#1048](https://github.com/microsoft/PSRule/issues/1048)
  - Added additional repository paths to ignore by default. [#1043](https://github.com/microsoft/PSRule/issues/1043)
  - Added custom suppression message during PSRule runs. [#1046](https://github.com/microsoft/PSRule/issues/1046)
    - When a rule is suppressed using a suppression group the synopsis is shown in the suppression warning.
    - Configure the suppression group synopsis to display a custom message.
    - Suppression groups synopsis can be localized using markdown documentation.
    - Use markdown to set a culture specific synopsis.
    - Custom suppression messages are not supported when suppressing individual rules using `ps-rule.yaml`.
    - See [about_PSRule_SuppressionGroups] for details.
  - Added source support for string conditions. [#1068](https://github.com/microsoft/PSRule/issues/1068)
- Engineering:
  - Added code signing of module. [#1049](https://github.com/microsoft/PSRule/issues/1049)
  - Added SBOM manifests to module. [#1050](https://github.com/microsoft/PSRule/issues/1050)
  - Bump Sarif.Sdk to 2.4.15. [#1075](https://github.com/microsoft/PSRule/pull/1075)
  - Bump Pester to 5.3.2. [#1062](https://github.com/microsoft/PSRule/pull/1062)
- Bug fixes:
  - **Important change:** Fixed source scope not updated in multi-module runs. [#1053](https://github.com/microsoft/PSRule/issues/1053)
    - Several properties of rule and language block elements have been renamed to improve consistency.
    - From _v3_ custom scripts may not work correctly until you update these names.
    - For details on the updated property names see [deprecations][2].

What's changed since pre-release v2.1.0-B0069:

- No additional changes.

## v2.1.0-B0069 (pre-release)

What's changed since pre-release v2.1.0-B0040:

- General improvements:
  - Added `notStartsWith`, `notEndsWith`, and `notContains` expressions and assertion helpers. [#1047](https://github.com/microsoft/PSRule/issues/1047)
  - Added `like`, `notLike` expressions and assertion helpers. [#1048](https://github.com/microsoft/PSRule/issues/1048)
  - Added additional repository paths to ignore by default. [#1043](https://github.com/microsoft/PSRule/issues/1043)
- Engineering:
  - Bump Sarif.Sdk to 2.4.15. [#1075](https://github.com/microsoft/PSRule/pull/1075)

## v2.1.0-B0040 (pre-release)

What's changed since pre-release v2.1.0-B0015:

- General improvements:
  - Added custom suppression message during PSRule runs. [#1046](https://github.com/microsoft/PSRule/issues/1046)
    - When a rule is suppressed using a suppression group the synopsis is shown in the suppression warning.
    - Configure the suppression group synopsis to display a custom message.
    - Suppression groups synopsis can be localized using markdown documentation.
    - Use markdown to set a culture specific synopsis.
    - Custom suppression messages are not supported when suppressing individual rules using `ps-rule.yaml`.
    - See [about_PSRule_SuppressionGroups] for details.
  - Added source support for string conditions. [#1068](https://github.com/microsoft/PSRule/issues/1068)
- Engineering:
  - Bump Sarif.Sdk to 2.4.14. [#1064](https://github.com/microsoft/PSRule/pull/1064)
  - Bump Pester to 5.3.2. [#1062](https://github.com/microsoft/PSRule/pull/1062)
- Bug fixes:
  - **Important change:** Fixed source scope not updated in multi-module runs. [#1053](https://github.com/microsoft/PSRule/issues/1053)
    - Several properties of rule and language block elements have been renamed to improve consistency.
    - From _v3_ custom scripts may not work correctly until you update these names.
    - For details on the updated property names see [deprecations][2].

## v2.1.0-B0015 (pre-release)

What's changed since v2.0.1:

- Engineering:
  - Added code signing of module. [#1049](https://github.com/microsoft/PSRule/issues/1049)
  - Added SBOM manifests to module. [#1050](https://github.com/microsoft/PSRule/issues/1050)

## v2.0.1

What's changed since v2.0.0:

- Bug fixes:
  - Fixed read JSON failed with comments. [#1051](https://github.com/microsoft/PSRule/issues/1051)
  - Fixed null reference on elapsed time when required module check fails. [#1054](https://github.com/microsoft/PSRule/issues/1054)
  - Fixed failed to read JSON objects with a empty property name. [#1052](https://github.com/microsoft/PSRule/issues/1052)

## v2.0.0

What's changed since v1.11.1:

- New features:
  - Add support for suppression groups. [#793](https://github.com/microsoft/PSRule/issues/793)
    - New `SuppressionGroup` resource has been included.
    - See [about_PSRule_SuppressionGroups] for details.
  - Added source expression property. [#933](https://github.com/microsoft/PSRule/issues/933)
    - Included the following expressions:
      - `source`
      - `withinPath`
      - `notWithinPath`
  - Added support for rule severity level. [#880](https://github.com/microsoft/PSRule/issues/880)
    - Rules can be configured to be `Error`, `Warning`, or `Information`.
    - Failing rules with the `Error` severity level will cause the pipeline to fail.
    - Rules with the `Warning` severity level will be reported as warnings.
    - Rules with the `Information` severity level will be reported as informational messages.
    - By default, the severity level for a rule is `Error`.
  - Added expression support for type based assertions. [#908](https://github.com/microsoft/PSRule/issues/908)
    - Included the following expressions:
      - `IsArray`
      - `IsBoolean`
      - `IsDateTime`
      - `IsInteger`
      - `IsNumeric`
  - Added support for formatting results as SARIF. [#878](https://github.com/microsoft/PSRule/issues/878)
    - Set `Output.Format` to `Sarif` to output results in the SARIF format.
    - See [about_PSRule_Options] for details.
- General improvements:
  - Add option to disable invariant culture warning. [#899](https://github.com/microsoft/PSRule/issues/899)
    - Added `Execution.InvariantCultureWarning` option.
    - See [about_PSRule_Options] for details.
  - Added support for object path expressions. [#808](https://github.com/microsoft/PSRule/issues/808) [#693](https://github.com/microsoft/PSRule/issues/693)
    - Inspired by JSONPath, object path expressions can be used to access nested objects.
    - Array members can be filtered and enumerated using object path expressions.
    - Object path expressions can be used in YAML, JSON, and PowerShell rules and selectors.
    - See [about_PSRule_Assert] for details.
  - Improve tracking of suppressed objects. [#794](https://github.com/microsoft/PSRule/issues/794)
    - Added `Execution.SuppressedRuleWarning` option to output warning for suppressed rules.
  - Added support for rule aliases. [#792](https://github.com/microsoft/PSRule/issues/792)
    - Aliases allow rules to be references by an alternative name.
    - When renaming rules, add a rule alias to avoid breaking references to the old rule name.
    - To specify an alias use the `-Alias` parameter or `alias` metadata property in YAML or JSON.
  - Added support for stable identifiers with rule refs. [#881](https://github.com/microsoft/PSRule/issues/881)
    - A rule ref may be optionally be used to reference a rule.
    - Rule refs should be:
      stable, not changing between releases;
      opaque, as opposed to being a human-readable string.
      Stable and opaque refs ease web lookup and to help to avoid language difficulties.
    - To specify a rule ref use the `-Ref` parameter or `ref` metadata property in YAML or JSON.
  - Added new properties for module lookup to SARIF results. [#951](https://github.com/microsoft/PSRule/issues/951)
  - Capture and output repository info in Assert-PSRule runs. [#978](https://github.com/microsoft/PSRule/issues/978)
    - Added `Repository.Url` option set repository URL reported in output.
    - Repository URL is detected automatically for GitHub Actions and Azure Pipelines.
    - Added `RepositoryInfo` to `Output.Banner` option.
    - Repository info is shown by default.
  - Added `convert` and `caseSensitive` to string comparison expressions. [#1001](https://github.com/microsoft/PSRule/issues/1001)
    - The following expressions support type conversion and case-sensitive comparison.
      - `startsWith`, `contains`, and `endsWith`.
      - `equals` and `notEquals`.
  - Added `convert` to numeric comparison expressions. [#943](https://github.com/microsoft/PSRule/issues/943)
    - Type conversion is now supported for `less`, `lessOrEquals`, `greater`, and `greaterOrEquals`.
  - Added `Extent` property on rules reported by `Get-PSRule`. [#990](https://github.com/microsoft/PSRule/issues/990)
    - Extent provides the line and position of the rule in the source code.
  - **Breaking change:** Added validation of resource names. [#1012](https://github.com/microsoft/PSRule/issues/1012)
    - Invalid rules names will now produce a specific error.
    - See [upgrade notes][1] for more information.
- Engineering:
  - **Breaking change:** Removal of deprecated default baseline from module manifest. [#755](https://github.com/microsoft/PSRule/issues/755)
    - Set the default module baseline using module configuration.
    - See [upgrade notes][1] for details.
  - **Breaking change:** Require `apiVersion` on YAML and JSON to be specified. [#648](https://github.com/microsoft/PSRule/issues/648)
    - Resources should use `github.com/microsoft/PSRule/v1` as the `apiVersion`.
    - Resources that do not specify an `apiVersion` will be ignored.
    - See [upgrade notes][1] for details.
  - **Breaking change:** Prefer module sources over loose files. [#610](https://github.com/microsoft/PSRule/issues/610)
    - Module sources are discovered before loose files.
    - Warning is shown for duplicate rule names, and exception is thrown for duplicate rule Ids.
    - See [upgrade notes][1] for details.
  - **Breaking change:** Require rule sources from current working directory to be explicitly included. [#760](https://github.com/microsoft/PSRule/issues/760)
    - From v2 onwards, `$PWD` is not included by default unless `-Path .` or `-Path $PWD` is explicitly specified.
    - See [upgrade notes][1] for details.
  - Added more tests for JSON resources. [#929](https://github.com/microsoft/PSRule/issues/929)
  - Bump Sarif.Sdk to 2.4.13. [#1007](https://github.com/microsoft/PSRule/pull/1007)
  - Bump PowerShellStandard.Library to 5.1.1. [#999](https://github.com/microsoft/PSRule/pull/999)
- Bug fixes:
  - Fixed object path handling with dash. [#902](https://github.com/microsoft/PSRule/issues/902)
  - Fixed empty suppression group rules property applies to no rules. [#931](https://github.com/microsoft/PSRule/issues/931)
  - Fixed object reference for suppression group will rule not defined. [#932](https://github.com/microsoft/PSRule/issues/932)
  - Fixed rule source loading twice from `$PWD` and `.ps-rule/`. [#939](https://github.com/microsoft/PSRule/issues/939)
  - Fixed rule references in SARIF format for extensions need a toolComponent reference. [#949](https://github.com/microsoft/PSRule/issues/949)
  - Fixed file objects processed with file input format have no source location. [#950](https://github.com/microsoft/PSRule/issues/950)
  - Fixed GitHub code scanning alerts treats pass as problems. [#955](https://github.com/microsoft/PSRule/issues/955)
    - By default, SARIF output will only include fail or error outcomes.
    - Added `Output.SarifProblemsOnly` option to include pass outcomes.
  - Fixed SARIF output includes rule property for default tool component. [#956](https://github.com/microsoft/PSRule/issues/956)
  - Fixed Invoke-PSRule hanging if JSON rule file is empty. [#969](https://github.com/microsoft/PSRule/issues/969)
  - Fixed SARIF should report base branch. [#964](https://github.com/microsoft/PSRule/issues/964)
  - Fixed unclear error message on invalid rule names. [#1012](https://github.com/microsoft/PSRule/issues/1012)

What's changed since pre-release v2.0.0-B2203045:

- No additional changes.

## v2.0.0-B2203045 (pre-release)

What's changed since pre-release v2.0.0-B2203033:

- General improvements:
  - Added `convert` to numeric comparison expressions. [#943](https://github.com/microsoft/PSRule/issues/943)
    - Type conversion is now supported for `less`, `lessOrEquals`, `greater`, and `greaterOrEquals`.
  - **Breaking change:** Added validation of resource names. [#1012](https://github.com/microsoft/PSRule/issues/1012)
    - Invalid rules names will now produce a specific error.
    - See [upgrade notes][1] for more information.
- Bug fixes:
  - Fixed unclear error message on invalid rule names. [#1012](https://github.com/microsoft/PSRule/issues/1012)

## v2.0.0-B2203033 (pre-release)

What's changed since pre-release v2.0.0-B2203019:

- General improvements:
  - Added `Extent` property on rules reported by `Get-PSRule`. [#990](https://github.com/microsoft/PSRule/issues/990)
    - Extent provides the line and position of the rule in the source code.
- Engineering:
  - Bump Sarif.Sdk to 2.4.13. [#1007](https://github.com/microsoft/PSRule/pull/1007)
  - Bump PowerShellStandard.Library to 5.1.1. [#999](https://github.com/microsoft/PSRule/pull/999)

## v2.0.0-B2203019 (pre-release)

What's changed since pre-release v2.0.0-B2202072:

- General improvements:
  - Added `convert` and `caseSensitive` to string comparison expressions. [#1001](https://github.com/microsoft/PSRule/issues/1001)
    - The following expressions support type conversion and case-sensitive comparison.
      - `startsWith`, `contains`, and `endsWith`.
      - `equals` and `notEquals`.

## v2.0.0-B2202072 (pre-release)

What's changed since pre-release v2.0.0-B2202065:

- General improvements:
  - Capture and output repository info in Assert-PSRule runs. [#978](https://github.com/microsoft/PSRule/issues/978)
    - Added `Repository.Url` option set repository URL reported in output.
    - Repository URL is detected automatically for GitHub Actions and Azure Pipelines.
    - Added `RepositoryInfo` to `Output.Banner` option.
    - Repository info is shown by default.
- Bug fixes:
  - Fixed SARIF should report base branch. [#964](https://github.com/microsoft/PSRule/issues/964)

## v2.0.0-B2202065 (pre-release)

What's changed since pre-release v2.0.0-B2202056:

- Bug fixes:
  - Fixed broken documentation links. [#980](https://github.com/microsoft/PSRule/issues/980)

## v2.0.0-B2202056 (pre-release)

What's changed since pre-release v2.0.0-B2202024:

- Bug fixes:
  - Fixed Invoke-PSRule hanging if JSON rule file is empty. [#969](https://github.com/microsoft/PSRule/issues/969)

## v2.0.0-B2202024 (pre-release)

What's changed since pre-release v2.0.0-B2202017:

- New features:
  - Added source expression property. [#933](https://github.com/microsoft/PSRule/issues/933)
    - Included the following expressions:
      - `source`
      - `withinPath`
      - `notWithinPath`

## v2.0.0-B2202017 (pre-release)

What's changed since pre-release v2.0.0-B2202006:

- Bug fixes:
  - Fixed GitHub code scanning alerts treats pass as problems. [#955](https://github.com/microsoft/PSRule/issues/955)
    - By default, SARIF output will only include fail or error outcomes.
    - Added `Output.SarifProblemsOnly` option to include pass outcomes.
  - Fixed SARIF output includes rule property for default tool component. [#956](https://github.com/microsoft/PSRule/issues/956)

## v2.0.0-B2202006 (pre-release)

What's changed since pre-release v2.0.0-B2201161:

- General improvements:
  - Added new properties for module lookup to SARIF results. [#951](https://github.com/microsoft/PSRule/issues/951)
- Bug fixes:
  - Fixed rule references in SARIF format for extensions need a toolComponent reference. [#949](https://github.com/microsoft/PSRule/issues/949)
  - Fixed file objects processed with file input format have no source location. [#950](https://github.com/microsoft/PSRule/issues/950)

## v2.0.0-B2201161 (pre-release)

What's changed since pre-release v2.0.0-B2201146:

- New features:
  - Added support for rule severity level. [#880](https://github.com/microsoft/PSRule/issues/880)
    - Rules can be configured to be `Error`, `Warning`, or `Information`.
    - Failing rules with the `Error` severity level will cause the pipeline to fail.
    - Rules with the `Warning` severity level will be reported as warnings.
    - Rules with the `Information` severity level will be reported as informational messages.
    - By default, the severity level for a rule is `Error`.
  - Added expression support for type based assertions. [#908](https://github.com/microsoft/PSRule/issues/908)
    - Included the following expressions:
      - `IsArray`
      - `IsBoolean`
      - `IsDateTime`
      - `IsInteger`
      - `IsNumeric`
  - Added support for formatting results as SARIF. [#878](https://github.com/microsoft/PSRule/issues/878)
    - Set `Output.Format` to `Sarif` to output results in the SARIF format.
    - See [about_PSRule_Options] for details.

## v2.0.0-B2201146 (pre-release)

What's changed since pre-release v2.0.0-B2201135:

- Engineering:
  - **Breaking change:** Require rule sources from current working directory to be explicitly included. [#760](https://github.com/microsoft/PSRule/issues/760)
    - From v2 onwards, `$PWD` is not included by default unless `-Path .` or `-Path $PWD` is explicitly specified.
    - See [upgrade notes][1] for details.
- Bug fixes:
  - Fixed rule source loading twice from `$PWD` and `.ps-rule/`. [#939](https://github.com/microsoft/PSRule/issues/939)

## v2.0.0-B2201135 (pre-release)

What's changed since pre-release v2.0.0-B2201117:

- Engineering:
  - **Breaking change:** Prefer module sources over loose files. [#610](https://github.com/microsoft/PSRule/issues/610)
    - Module sources are discovered before loose files.
    - Warning is shown for duplicate rule names, and exception is thrown for duplicate rule Ids.
    - See [upgrade notes][1] for details.
  - Added more tests for JSON resources. [#929](https://github.com/microsoft/PSRule/issues/929)
- Bug fixes:
  - Fixed empty suppression group rules property applies to no rules. [#931](https://github.com/microsoft/PSRule/issues/931)
  - Fixed object reference for suppression group will rule not defined. [#932](https://github.com/microsoft/PSRule/issues/932)

## v2.0.0-B2201117 (pre-release)

What's changed since pre-release v2.0.0-B2201093:

- General improvements:
  - Add option to disable invariant culture warning. [#899](https://github.com/microsoft/PSRule/issues/899)
    - Added `Execution.InvariantCultureWarning` option.
    - See [about_PSRule_Options] for details.

## v2.0.0-B2201093 (pre-release)

What's changed since pre-release v2.0.0-B2201075:

- New features:
  - Add support for suppression groups. [#793](https://github.com/microsoft/PSRule/issues/793)
    - New `SuppressionGroup` resource has been included.
    - See [about_PSRule_SuppressionGroups] for details.

## v2.0.0-B2201075 (pre-release)

What's changed since pre-release v2.0.0-B2201054:

- General improvements:
  - Added support for rule aliases. [#792](https://github.com/microsoft/PSRule/issues/792)
    - Aliases allow rules to be references by an alternative name.
    - When renaming rules, add a rule alias to avoid breaking references to the old rule name.
    - To specify an alias use the `-Alias` parameter or `alias` metadata property in YAML or JSON.
  - Added support for stable identifiers with rule refs. [#881](https://github.com/microsoft/PSRule/issues/881)
    - A rule ref may be optionally be used to reference a rule.
    - Rule refs should be:
      stable, not changing between releases;
      opaque, as opposed to being a human-readable string.
      Stable and opaque refs ease web lookup and to help to avoid language difficulties.
    - To specify a rule ref use the `-Ref` parameter or `ref` metadata property in YAML or JSON.
- Bug fixes:
  - Fixed object path handling with dash. [#902](https://github.com/microsoft/PSRule/issues/902)

## v2.0.0-B2201054 (pre-release)

What's changed since v1.11.0:

- General improvements:
  - Added support for object path expressions. [#808](https://github.com/microsoft/PSRule/issues/808) [#693](https://github.com/microsoft/PSRule/issues/693)
    - Inspired by JSONPath, object path expressions can be used to access nested objects.
    - Array members can be filtered and enumerated using object path expressions.
    - Object path expressions can be used in YAML, JSON, and PowerShell rules and selectors.
    - See [about_PSRule_Assert] for details.
  - Improve tracking of suppressed objects. [#794](https://github.com/microsoft/PSRule/issues/794)
    - Added `Execution.SuppressedRuleWarning` option to output warning for suppressed rules.
- Engineering:
  - **Breaking change:** Removal of deprecated default baseline from module manifest. [#755](https://github.com/microsoft/PSRule/issues/755)
    - Set the default module baseline using module configuration.
    - See [upgrade notes][1] for details.
  - **Breaking change:** Require `apiVersion` on YAML and JSON to be specified. [#648](https://github.com/microsoft/PSRule/issues/648)
    - Resources should use `github.com/microsoft/PSRule/v1` as the `apiVersion`.
    - Resources that do not specify an `apiVersion` will be ignored.
    - See [upgrade notes][1] for details.

[about_PSRule_Assert]: concepts/PSRule/en-US/about_PSRule_Assert.md
[about_PSRule_Options]: concepts/PSRule/en-US/about_PSRule_Options.md
[about_PSRule_SuppressionGroups]: concepts/PSRule/en-US/about_PSRule_SuppressionGroups.md<|MERGE_RESOLUTION|>--- conflicted
+++ resolved
@@ -30,7 +30,12 @@
 
 ## Unreleased
 
-<<<<<<< HEAD
+What's changed since pre-release v2.5.0-B0045:
+
+- Bug fixes:
+  - Fixed exception with `PathExpressionBuilder.GetAllRecurse` by @BernieWhite.
+    [#1301](https://github.com/microsoft/PSRule/issues/1301)
+
 ## v2.5.0-B0045 (pre-release)
 
 What's changed since pre-release v2.5.0-B0015:
@@ -73,7 +78,7 @@
     - To use minimal initial session state set `Execution.InitialSessionState` to `Minimal`.
   - Fixed unhandled exception with GetRootedPath by @BernieWhite.
     [#1251](https://github.com/microsoft/PSRule/issues/1251)
-=======
+
 ## v2.4.2
 
 What's changed since v2.4.1:
@@ -81,7 +86,6 @@
 - Bug fixes:
   - Fixed exception with `PathExpressionBuilder.GetAllRecurse` by @BernieWhite.
     [#1301](https://github.com/microsoft/PSRule/issues/1301)
->>>>>>> 1e0da33c
 
 ## v2.4.1
 
