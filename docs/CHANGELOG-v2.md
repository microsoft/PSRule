--- conflicted
+++ resolved
@@ -13,15 +13,14 @@
 
 ## Unreleased
 
-<<<<<<< HEAD
-What's changed since v2.0.1:
+What's changed since pre-release v2.1.0-B0015:
 
 - Bug fixes:
   - **Important change:** Fixed source scope not updated in multi-module runs. [#1053](https://github.com/microsoft/PSRule/issues/1053)
     - Several properties of rule and language block elements have been renamed to improve consistency.
     - From _v3_ custom scripts may not work correctly until you update these names.
     - For details on the updated property names see [deprecations][2].
-=======
+
 ## v2.1.0-B0015 (pre-release)
 
 What's changed since v2.0.1:
@@ -29,7 +28,6 @@
 - Engineering:
   - Added code signing of module. [#1049](https://github.com/microsoft/PSRule/issues/1049)
   - Added SBOM manifests to module. [#1050](https://github.com/microsoft/PSRule/issues/1050)
->>>>>>> 4981b3a9
 
 ## v2.0.1
 
