---
discussion: false
---

# Change log

See [upgrade notes][1] for helpful information when upgrading from previous versions.

  [1]: https://microsoft.github.io/PSRule/latest/upgrade-notes/

**Important notes**:

- Several properties of rule and language block elements will be removed from v3.
  See [deprecations][2] for details.

  [2]: https://microsoft.github.io/PSRule/latest/deprecations/#deprecations-for-v3

**Experimental features**:

- Functions within YAML and JSON expressions can be used to perform manipulation prior to testing a condition.
  See [functions][3] for more information.
- Sub-selectors within YAML and JSON expressions can be used to filter rules and list properties.
  See [sub-selectors][4] for more information.
- Processing of changes files only within a pipeline.
  See [creating your pipeline][5] for more information.

  [3]: expressions/functions.md
  [4]: expressions/sub-selectors.md
  [5]: creating-your-pipeline.md#processing-changed-files-only

## Unreleased

<<<<<<< HEAD
What's changed since v2.5.1:

- Engineering:
  - Bump Microsoft.NET.Test.Sdk to v17.3.2.
    [#1283](https://github.com/microsoft/PSRule/pull/1283)
=======
## v2.5.3

What's changed since v2.5.2:

- Bug fixes:
  - Fixed incorrect XML header for encoding by @BernieWhite.
    [#1322](https://github.com/microsoft/PSRule/issues/1322)

## v2.5.2

What's changed since v2.5.1:

- Bug fixes:
  - Fixed NUnit output does not escape characters in all result properties by @BernieWhite.
    [#1316](https://github.com/microsoft/PSRule/issues/1316)
>>>>>>> 586900de

## v2.5.1

What's changed since v2.5.0:

- Bug fixes:
  - Fixed `In` with array source object and dot object path by @BernieWhite.
    [#1314](https://github.com/microsoft/PSRule/issues/1314)

## v2.5.0

What's changed since v2.4.2:

- New features:
  - **Experimental**: Added support for only processing changed files by @BernieWhite.
    [#688](https://github.com/microsoft/PSRule/issues/688)
    - To ignore unchanged files, set the `Input.IgnoreUnchangedPath` option to `true`.
    - See [creating your pipeline][5] for more information.
- General improvements:
  - Added labels metadata from grouping and filtering rules by @BernieWhite.
    [#1272](https://github.com/microsoft/PSRule/issues/1272)
    - Labels are metadata that extends on tags to provide a more structured way to group rules.
    - Rules can be classified by setting the `metadata.labels` property or `-Labels` parameter.
  - Provide unblock for command line tools by @BernieWhite.
    [#1261](https://github.com/microsoft/PSRule/issues/1261)
- Engineering:
  - Bump Microsoft.NET.Test.Sdk to v17.3.1.
    [#1248](https://github.com/microsoft/PSRule/pull/1248)
- Bug fixes:
  - Fixed could not load Microsoft.Management.Infrastructure by @BernieWhite.
    [#1249](https://github.com/microsoft/PSRule/issues/1249)
    - To use minimal initial session state set `Execution.InitialSessionState` to `Minimal`.
  - Fixed unhandled exception with GetRootedPath by @BernieWhite.
    [#1251](https://github.com/microsoft/PSRule/issues/1251)
  - Fixed Dockerfile case sensitivity by @BernieWhite.
    [#1269](https://github.com/microsoft/PSRule/issues/1269)

What's changed since pre-release v2.5.0-B0080:

- No additional changes.

## v2.5.0-B0080 (pre-release)

What's changed since pre-release v2.5.0-B0045:

- Bug fixes:
  - Fixed exception with `PathExpressionBuilder.GetAllRecurse` by @BernieWhite.
    [#1301](https://github.com/microsoft/PSRule/issues/1301)

## v2.5.0-B0045 (pre-release)

What's changed since pre-release v2.5.0-B0015:

- New features:
  - **Experimental**: Added support for only processing changed files by @BernieWhite.
    [#688](https://github.com/microsoft/PSRule/issues/688)
    - To ignore unchanged files, set the `Input.IgnoreUnchangedPath` option to `true`.
    - See [creating your pipeline][5] for more information.
- General improvements:
  - Added labels metadata from grouping and filtering rules by @BernieWhite.
    [#1272](https://github.com/microsoft/PSRule/issues/1272)
    - Labels are metadata that extends on tags to provide a more structured way to group rules.
    - Rules can be classified by setting the `metadata.labels` property or `-Labels` parameter.
- Bug fixes:
  - Fixed Dockerfile case sensitivity by @BernieWhite.
    [#1269](https://github.com/microsoft/PSRule/issues/1269)
  - Fixed markdown parsing of Spanish translated help fails by @BernieWhite @jonathanruiz.
    [#1286](https://github.com/microsoft/PSRule/issues/1286)
    [#1285](https://github.com/microsoft/PSRule/pull/1285)

## v2.5.0-B0015 (pre-release)

What's changed since pre-release v2.5.0-B0004:

- General improvements:
  - Provide unblock for command line tools by @BernieWhite.
    [#1261](https://github.com/microsoft/PSRule/issues/1261)

## v2.5.0-B0004 (pre-release)

What's changed since v2.4.0:

- Engineering:
  - Bump Microsoft.NET.Test.Sdk to v17.3.1.
    [#1248](https://github.com/microsoft/PSRule/pull/1248)
- Bug fixes:
  - Fixed could not load Microsoft.Management.Infrastructure by @BernieWhite.
    [#1249](https://github.com/microsoft/PSRule/issues/1249)
    - To use minimal initial session state set `Execution.InitialSessionState` to `Minimal`.
  - Fixed unhandled exception with GetRootedPath by @BernieWhite.
    [#1251](https://github.com/microsoft/PSRule/issues/1251)

## v2.4.2

What's changed since v2.4.1:

- Bug fixes:
  - Fixed exception with `PathExpressionBuilder.GetAllRecurse` by @BernieWhite.
    [#1301](https://github.com/microsoft/PSRule/issues/1301)

## v2.4.1

What's changed since v2.4.0:

- Bug fixes:
  - Fixed markdown parsing of Spanish translated help fails by @BernieWhite @jonathanruiz.
    [#1286](https://github.com/microsoft/PSRule/issues/1286)
    [#1285](https://github.com/microsoft/PSRule/pull/1285)

## v2.4.0

What's changed since v2.3.2:

- New features:
  - **Experimental**: Added support for functions within YAML and JSON expressions by @BernieWhite.
    [#1227](https://github.com/microsoft/PSRule/issues/1227)
    [#1016](https://github.com/microsoft/PSRule/issues/1016)
    - Added conversion functions `boolean`, `string`, and `integer`.
    - Added lookup functions `configuration`, and `path`.
    - Added string functions `concat`, `substring`.
    - See [functions][3] for more information.
  - **Experimental**: Added support for sub-selector YAML and JSON expressions by @BernieWhite.
    [#1024](https://github.com/microsoft/PSRule/issues/1024)
    [#1045](https://github.com/microsoft/PSRule/issues/1045)
    - Sub-selector pre-conditions add an additional expression to determine if a rule is executed.
    - Sub-selector object filters provide an way to filter items from list properties.
    - See [sub-selectors][4] for more information.
- Engineering:
  - Improvements to PSRule engine API documentation by @BernieWhite.
    [#1186](https://github.com/microsoft/PSRule/issues/1186)
  - Updates to PSRule engine API by @BernieWhite.
    [#1152](https://github.com/microsoft/PSRule/issues/1152)
    - Added tool support for baselines parameter.
    - Added module path discovery.
    - Added output for verbose and debug messages.
  - Bump support projects to .NET 6 by @BernieWhite.
    [#1209](https://github.com/microsoft/PSRule/issues/1209)
  - Bump Microsoft.NET.Test.Sdk to v17.3.0.
    [#1213](https://github.com/microsoft/PSRule/pull/1213)
  - Bump BenchmarkDotNet to v0.13.2.
    [#1241](https://github.com/microsoft/PSRule/pull/1241)
  - Bump BenchmarkDotNet.Diagnostics.Windows to v0.13.2.
    [#1242](https://github.com/microsoft/PSRule/pull/1242)
- Bug fixes:
  - Fixed reporting of duplicate identifiers which were not generating an error for all cases by @BernieWhite.
    [#1229](https://github.com/microsoft/PSRule/issues/1229)
    - Added `Execution.DuplicateResourceId` option to configure PSRule behaviour.
    - By default, duplicate resource identifiers return an error.
  - Fixed exception on JSON baseline without a synopsis by @BernieWhite.
    [#1230](https://github.com/microsoft/PSRule/issues/1230)
  - Fixed repository information not in output by @BernieWhite.
    [#1219](https://github.com/microsoft/PSRule/issues/1219)

What's changed since pre-release v2.4.0-B0091:

- No additional changes.

## v2.4.0-B0091 (pre-release)

What's changed since pre-release v2.4.0-B0063:

- Engineering:
  - Bump BenchmarkDotNet to v0.13.2.
    [#1241](https://github.com/microsoft/PSRule/pull/1241)
  - Bump BenchmarkDotNet.Diagnostics.Windows to v0.13.2.
    [#1242](https://github.com/microsoft/PSRule/pull/1242)

## v2.4.0-B0063 (pre-release)

What's changed since pre-release v2.4.0-B0039:

- New features:
  - **Experimental**: Added support for sub-selector YAML and JSON expressions by @BernieWhite.
    [#1024](https://github.com/microsoft/PSRule/issues/1024)
    [#1045](https://github.com/microsoft/PSRule/issues/1045)
    - Sub-selector pre-conditions add an additional expression to determine if a rule is executed.
    - Sub-selector object filters provide an way to filter items from list properties.
    - See [sub-selectors][4] for more information.
- Engineering:
  - Improvements to PSRule engine API documentation by @BernieWhite.
    [#1186](https://github.com/microsoft/PSRule/issues/1186)

## v2.4.0-B0039 (pre-release)

What's changed since pre-release v2.4.0-B0022:

- New features:
  - **Experimental**: Added support for functions within YAML and JSON expressions by @BernieWhite.
    [#1227](https://github.com/microsoft/PSRule/issues/1227)
    [#1016](https://github.com/microsoft/PSRule/issues/1016)
    - Added conversion functions `boolean`, `string`, and `integer`.
    - Added lookup functions `configuration`, and `path`.
    - Added string functions `concat`, `substring`.
    - See [functions][3] for more information.
- Bug fixes:
  - Fixed reporting of duplicate identifiers which were not generating an error for all cases by @BernieWhite.
    [#1229](https://github.com/microsoft/PSRule/issues/1229)
    - Added `Execution.DuplicateResourceId` option to configure PSRule behaviour.
    - By default, duplicate resource identifiers return an error.
  - Fixed exception on JSON baseline without a synopsis by @BernieWhite.
    [#1230](https://github.com/microsoft/PSRule/issues/1230)

## v2.4.0-B0022 (pre-release)

What's changed since pre-release v2.4.0-B0009:

- Engineering:
  - Updates to PSRule engine API by @BernieWhite.
    [#1152](https://github.com/microsoft/PSRule/issues/1152)
    - Added tool support for baselines parameter.
    - Added module path discovery.
    - Added output for verbose and debug messages.

## v2.4.0-B0009 (pre-release)

What's changed since v2.3.2:

- Engineering:
  - Bump support projects to .NET 6 by @BernieWhite.
    [#1209](https://github.com/microsoft/PSRule/issues/1209)
  - Bump Microsoft.NET.Test.Sdk to v17.3.0.
    [#1213](https://github.com/microsoft/PSRule/pull/1213)
- Bug fixes:
  - Fixed repository information not in output by @BernieWhite.
    [#1219](https://github.com/microsoft/PSRule/issues/1219)

## v2.3.2

What's changed since v2.3.1:

- Bug fixes:
  - Fixes lost scope for rules by @BernieWhite.
    [#1214](https://github.com/microsoft/PSRule/issues/1214)

## v2.3.1

What's changed since v2.3.0:

- Bug fixes:
  - Fixed object path join handling of self path identifier by @BernieWhite.
    [#1204](https://github.com/microsoft/PSRule/issues/1204)

## v2.3.0

What's changed since v2.2.0:

- General improvements:
  - Added `PathPrefix` method to add an object path prefix to assertion reasons by @BernieWhite.
    [#1198](https://github.com/microsoft/PSRule/issues/1198)
  - Added support for binding with JSON objects by @BernieWhite.
    [#1182](https://github.com/microsoft/PSRule/issues/1182)
  - Added support for full path from JSON objects by @BernieWhite.
    [#1174](https://github.com/microsoft/PSRule/issues/1174)
  - Improved reporting of full object path from pre-processed results by @BernieWhite.
    [#1169](https://github.com/microsoft/PSRule/issues/1169)
  - Added PSRule for Azure expansion configuration to options schema by @BernieWhite.
    [#1149](https://github.com/microsoft/PSRule/issues/1149)
- Engineering:
  - Bump xunit to v2.4.2.
    [#1200](https://github.com/microsoft/PSRule/pull/1200)
  - Expose online link extension method by @BernieWhite.
    [#1195](https://github.com/microsoft/PSRule/issues/1195)
  - Added comment documentation to .NET classes and interfaces by @BernieWhite.
    [#1186](https://github.com/microsoft/PSRule/issues/1186)
  - Added publishing support for NuGet symbol packages @BernieWhite.
    [#1173](https://github.com/microsoft/PSRule/issues/1173)
  - Updated outcome option docs by @BernieWhite.
    [#1166](https://github.com/microsoft/PSRule/issues/1166)
  - Bump Sarif.Sdk to v2.4.16.
    [#1177](https://github.com/microsoft/PSRule/pull/1177)
  - Refactoring and updates to interfaces to allow use outside of PowerShell by @BernieWhite.
    [#1152](https://github.com/microsoft/PSRule/issues/1152)
- Bug fixes:
  - Fixes JSON parsing of string array for single objects by @BernieWhite.
    [#1193](https://github.com/microsoft/PSRule/issues/1193)
  - Fixed handling for JSON objects in rules by @BernieWhite.
    [#1187](https://github.com/microsoft/PSRule/issues/1187)
  - Fixed null object reference for object equity comparison by @BernieWhite.
    [#1157](https://github.com/microsoft/PSRule/issues/1157)
  - Fixed expression evaluation not logging debug output when using the `-Debug` switch by @BernieWhite.
    [#1158](https://github.com/microsoft/PSRule/issues/1158)
  - Fixed startIndex cannot be larger than length of string by @BernieWhite.
    [#1160](https://github.com/microsoft/PSRule/issues/1160)
  - Fixed path within SDK package causes `psd1` to compile by @BernieWhite.
    [#1146](https://github.com/microsoft/PSRule/issues/1146)

What's changed since pre-release v2.3.0-B0163:

- No additional changes.

## v2.3.0-B0163 (pre-release)

What's changed since pre-release v2.3.0-B0130:

- General improvements:
  - Added `PathPrefix` method to add an object path prefix to assertion reasons by @BernieWhite.
    [#1198](https://github.com/microsoft/PSRule/issues/1198)
- Engineering:
  - Bump xunit to v2.4.2.
    [#1200](https://github.com/microsoft/PSRule/pull/1200)

## v2.3.0-B0130 (pre-release)

What's changed since pre-release v2.3.0-B0100:

- Engineering:
  - Expose online link extension method by @BernieWhite.
    [#1195](https://github.com/microsoft/PSRule/issues/1195)
- Bug fixes:
  - Fixes JSON parsing of string array for single objects by @BernieWhite.
    [#1193](https://github.com/microsoft/PSRule/issues/1193)

## v2.3.0-B0100 (pre-release)

What's changed since pre-release v2.3.0-B0074:

- Engineering:
  - Added comment documentation to .NET classes and interfaces by @BernieWhite.
    [#1186](https://github.com/microsoft/PSRule/issues/1186)
- Bug fixes:
  - Fixed handling for JSON objects in rules by @BernieWhite.
    [#1187](https://github.com/microsoft/PSRule/issues/1187)

## v2.3.0-B0074 (pre-release)

What's changed since pre-release v2.3.0-B0051:

- General improvements:
  - Added support for binding with JSON objects by @BernieWhite.
    [#1182](https://github.com/microsoft/PSRule/issues/1182)

## v2.3.0-B0051 (pre-release)

What's changed since pre-release v2.3.0-B0030:

- General improvements:
  - Added support for full path from JSON objects by @BernieWhite.
    [#1174](https://github.com/microsoft/PSRule/issues/1174)
- Engineering:
  - Added publishing support for NuGet symbol packages @BernieWhite.
    [#1173](https://github.com/microsoft/PSRule/issues/1173)
  - Updated outcome option docs by @BernieWhite.
    [#1166](https://github.com/microsoft/PSRule/issues/1166)
  - Bump Sarif.Sdk to v2.4.16.
    [#1177](https://github.com/microsoft/PSRule/pull/1177)

## v2.3.0-B0030 (pre-release)

What's changed since pre-release v2.3.0-B0015:

- General improvements:
  - Improved reporting of full object path from pre-processed results by @BernieWhite.
    [#1169](https://github.com/microsoft/PSRule/issues/1169)

## v2.3.0-B0015 (pre-release)

What's changed since pre-release v2.3.0-B0006:

- Bug fixes:
  - Fixed null object reference for object equity comparison by @BernieWhite.
    [#1157](https://github.com/microsoft/PSRule/issues/1157)
  - Fixed expression evaluation not logging debug output when using the `-Debug` switch by @BernieWhite.
    [#1158](https://github.com/microsoft/PSRule/issues/1158)
  - Fixed startIndex cannot be larger than length of string by @BernieWhite.
    [#1160](https://github.com/microsoft/PSRule/issues/1160)

## v2.3.0-B0006 (pre-release)

What's changed since pre-release v2.3.0-B0001:

- General improvements:
  - Added PSRule for Azure expansion configuration to options schema by @BernieWhite.
    [#1149](https://github.com/microsoft/PSRule/issues/1149)
- Engineering:
  - Refactoring and updates to interfaces to allow use outside of PowerShell by @BernieWhite.
    [#1152](https://github.com/microsoft/PSRule/issues/1152)

## v2.3.0-B0001 (pre-release)

What's changed since v2.2.0:

- Bug fixes:
  - Fixed path within SDK package causes `psd1` to compile by @BernieWhite.
    [#1146](https://github.com/microsoft/PSRule/issues/1146)

## v2.2.0

What's changed since v2.1.0:

- New features:
  - Added `notCount` expression and assertion helper by @ArmaanMcleod.
    [#1091](https://github.com/microsoft/PSRule/issues/1091)
- General improvements:
  - Improved reporting of the object path that caused rule failures by @BernieWhite.
    [#1092](https://github.com/microsoft/PSRule/issues/1092)
    - Output include a new `Detail` property with details of the reason and the object path.
    - Custom methods `ReasonFrom` and `ReasonIf` accept a `path` parameter to specify the object path.
  - Added informational message when output has been written to disk by @BernieWhite.
    [#1074](https://github.com/microsoft/PSRule/issues/1074)
    - The `Output.Footer` option now supports `OutputFile` which reports the output file path.
      This is enabled by default.
  - Added descendant selector to object path syntax by @BernieWhite.
    [#1133](https://github.com/microsoft/PSRule/issues/1133)
    - Use `..` to traverse into child objects, for example `$..name` finds names for all nested objects.
- Engineering:
  - Bump Newtonsoft.Json to 13.0.1.
    [#1137](https://github.com/microsoft/PSRule/pull/1137)
  - Added more object path tests by @ArmaanMcleod.
    [#1110](https://github.com/microsoft/PSRule/issues/1110)
  - Bump xunit.runner.visualstudio to 2.4.5.
    [#1084](https://github.com/microsoft/PSRule/pull/1084)
  - Bump Pester to 5.3.3.
    [#1079](https://github.com/microsoft/PSRule/pull/1079)
  - Bump Microsoft.NET.Test.Sdk to 17.2.0.
    [#1089](https://github.com/microsoft/PSRule/pull/1089)
  - Added NuGet packaging publishing by @BernieWhite.
    [#1093](https://github.com/microsoft/PSRule/issues/1093)
  - Updated NuGet packaging metadata by @BernieWhite.
    [#1093](https://github.com/microsoft/PSRule/issues/1093)
- Bug fixes:
  - Fixed output of reason with wide format by @BernieWhite.
    [#1117](https://github.com/microsoft/PSRule/issues/1117)
  - Fixed piped input does not respect excluded paths by @BernieWhite.
    [#1114](https://github.com/microsoft/PSRule/issues/1114)
    - By default, objects are not excluded by source.
    - To exclude piped input based on source configure the `Input.IgnoreObjectSource` option.
  - Fixed issue building a PSRule project by removing PSRule.psd1 from compile target by @BernieWhite.
    [#1140](https://github.com/microsoft/PSRule/issues/1140)
  - Fixed grouping of logical operators in object path by @BernieWhite.
    [#1101](https://github.com/microsoft/PSRule/issues/1101)

What's changed since pre-release v2.2.0-B0175:

- No additional changes.

## v2.2.0-B0175 (pre-release)

What's changed since pre-release v2.2.0-B0131:

- Bug fixes:
  - Fixed issue building a PSRule project by removing PSRule.psd1 from compile target by @BernieWhite.
    [#1140](https://github.com/microsoft/PSRule/issues/1140)

## v2.2.0-B0131 (pre-release)

What's changed since pre-release v2.2.0-B0089:

- General improvements:
  - Added descendant selector to object path syntax by @BernieWhite.
    [#1133](https://github.com/microsoft/PSRule/issues/1133)
    - Use `..` to traverse into child objects, for example `$..name` finds names for all nested objects.
- Engineering:
  - Bump Newtonsoft.Json to 13.0.1.
    [#1137](https://github.com/microsoft/PSRule/pull/1137)

## v2.2.0-B0089 (pre-release)

What's changed since pre-release v2.2.0-B0052:

- General improvements:
  - Improved reporting of the object path that caused rule failures by @BernieWhite.
    [#1092](https://github.com/microsoft/PSRule/issues/1092)
    - Output include a new `Detail` property with details of the reason and the object path.
    - Custom methods `ReasonFrom` and `ReasonIf` accept a `path` parameter to specify the object path.

## v2.2.0-B0052 (pre-release)

What's changed since pre-release v2.2.0-B0021:

- General improvements:
  - Added informational message when output has been written to disk by @BernieWhite.
    [#1074](https://github.com/microsoft/PSRule/issues/1074)
    - The `Output.Footer` option now supports `OutputFile` which reports the output file path.
      This is enabled by default.
- Engineering:
  - Added more object path tests by @ArmaanMcleod.
    [#1110](https://github.com/microsoft/PSRule/issues/1110)
- Bug fixes:
  - Fixed output of reason with wide format by @BernieWhite.
    [#1117](https://github.com/microsoft/PSRule/issues/1117)
  - Fixed piped input does not respect excluded paths by @BernieWhite.
    [#1114](https://github.com/microsoft/PSRule/issues/1114)
    - By default, objects are not excluded by source.
    - To exclude piped input based on source configure the `Input.IgnoreObjectSource` option.

## v2.2.0-B0021 (pre-release)

What's changed since v2.1.0:

- New features:
  - Added `notCount` expression and assertion helper by @ArmaanMcleod.
    [#1091](https://github.com/microsoft/PSRule/issues/1091)
- Engineering:
  - Bump xunit.runner.visualstudio to 2.4.5.
    [#1084](https://github.com/microsoft/PSRule/pull/1084)
  - Bump Pester to 5.3.3.
    [#1079](https://github.com/microsoft/PSRule/pull/1079)
  - Bump Microsoft.NET.Test.Sdk to 17.2.0.
    [#1089](https://github.com/microsoft/PSRule/pull/1089)
  - Added NuGet packaging publishing by @BernieWhite.
    [#1093](https://github.com/microsoft/PSRule/issues/1093)
  - Updated NuGet packaging metadata by @BernieWhite.
    [#1093](https://github.com/microsoft/PSRule/issues/1093)
- Bug fixes:
  - Fixed grouping of logical operators in object path by @BernieWhite.
    [#1101](https://github.com/microsoft/PSRule/issues/1101)

## v2.1.0

What's changed since v2.0.1:

- General improvements:
  - Added `notStartsWith`, `notEndsWith`, and `notContains` expressions and assertion helpers. [#1047](https://github.com/microsoft/PSRule/issues/1047)
  - Added `like`, `notLike` expressions and assertion helpers. [#1048](https://github.com/microsoft/PSRule/issues/1048)
  - Added additional repository paths to ignore by default. [#1043](https://github.com/microsoft/PSRule/issues/1043)
  - Added custom suppression message during PSRule runs. [#1046](https://github.com/microsoft/PSRule/issues/1046)
    - When a rule is suppressed using a suppression group the synopsis is shown in the suppression warning.
    - Configure the suppression group synopsis to display a custom message.
    - Suppression groups synopsis can be localized using markdown documentation.
    - Use markdown to set a culture specific synopsis.
    - Custom suppression messages are not supported when suppressing individual rules using `ps-rule.yaml`.
    - See [about_PSRule_SuppressionGroups] for details.
  - Added source support for string conditions. [#1068](https://github.com/microsoft/PSRule/issues/1068)
- Engineering:
  - Added code signing of module. [#1049](https://github.com/microsoft/PSRule/issues/1049)
  - Added SBOM manifests to module. [#1050](https://github.com/microsoft/PSRule/issues/1050)
  - Bump Sarif.Sdk to 2.4.15. [#1075](https://github.com/microsoft/PSRule/pull/1075)
  - Bump Pester to 5.3.2. [#1062](https://github.com/microsoft/PSRule/pull/1062)
- Bug fixes:
  - **Important change:** Fixed source scope not updated in multi-module runs. [#1053](https://github.com/microsoft/PSRule/issues/1053)
    - Several properties of rule and language block elements have been renamed to improve consistency.
    - From _v3_ custom scripts may not work correctly until you update these names.
    - For details on the updated property names see [deprecations][2].

What's changed since pre-release v2.1.0-B0069:

- No additional changes.

## v2.1.0-B0069 (pre-release)

What's changed since pre-release v2.1.0-B0040:

- General improvements:
  - Added `notStartsWith`, `notEndsWith`, and `notContains` expressions and assertion helpers. [#1047](https://github.com/microsoft/PSRule/issues/1047)
  - Added `like`, `notLike` expressions and assertion helpers. [#1048](https://github.com/microsoft/PSRule/issues/1048)
  - Added additional repository paths to ignore by default. [#1043](https://github.com/microsoft/PSRule/issues/1043)
- Engineering:
  - Bump Sarif.Sdk to 2.4.15. [#1075](https://github.com/microsoft/PSRule/pull/1075)

## v2.1.0-B0040 (pre-release)

What's changed since pre-release v2.1.0-B0015:

- General improvements:
  - Added custom suppression message during PSRule runs. [#1046](https://github.com/microsoft/PSRule/issues/1046)
    - When a rule is suppressed using a suppression group the synopsis is shown in the suppression warning.
    - Configure the suppression group synopsis to display a custom message.
    - Suppression groups synopsis can be localized using markdown documentation.
    - Use markdown to set a culture specific synopsis.
    - Custom suppression messages are not supported when suppressing individual rules using `ps-rule.yaml`.
    - See [about_PSRule_SuppressionGroups] for details.
  - Added source support for string conditions. [#1068](https://github.com/microsoft/PSRule/issues/1068)
- Engineering:
  - Bump Sarif.Sdk to 2.4.14. [#1064](https://github.com/microsoft/PSRule/pull/1064)
  - Bump Pester to 5.3.2. [#1062](https://github.com/microsoft/PSRule/pull/1062)
- Bug fixes:
  - **Important change:** Fixed source scope not updated in multi-module runs. [#1053](https://github.com/microsoft/PSRule/issues/1053)
    - Several properties of rule and language block elements have been renamed to improve consistency.
    - From _v3_ custom scripts may not work correctly until you update these names.
    - For details on the updated property names see [deprecations][2].

## v2.1.0-B0015 (pre-release)

What's changed since v2.0.1:

- Engineering:
  - Added code signing of module. [#1049](https://github.com/microsoft/PSRule/issues/1049)
  - Added SBOM manifests to module. [#1050](https://github.com/microsoft/PSRule/issues/1050)

## v2.0.1

What's changed since v2.0.0:

- Bug fixes:
  - Fixed read JSON failed with comments. [#1051](https://github.com/microsoft/PSRule/issues/1051)
  - Fixed null reference on elapsed time when required module check fails. [#1054](https://github.com/microsoft/PSRule/issues/1054)
  - Fixed failed to read JSON objects with a empty property name. [#1052](https://github.com/microsoft/PSRule/issues/1052)

## v2.0.0

What's changed since v1.11.1:

- New features:
  - Add support for suppression groups. [#793](https://github.com/microsoft/PSRule/issues/793)
    - New `SuppressionGroup` resource has been included.
    - See [about_PSRule_SuppressionGroups] for details.
  - Added source expression property. [#933](https://github.com/microsoft/PSRule/issues/933)
    - Included the following expressions:
      - `source`
      - `withinPath`
      - `notWithinPath`
  - Added support for rule severity level. [#880](https://github.com/microsoft/PSRule/issues/880)
    - Rules can be configured to be `Error`, `Warning`, or `Information`.
    - Failing rules with the `Error` severity level will cause the pipeline to fail.
    - Rules with the `Warning` severity level will be reported as warnings.
    - Rules with the `Information` severity level will be reported as informational messages.
    - By default, the severity level for a rule is `Error`.
  - Added expression support for type based assertions. [#908](https://github.com/microsoft/PSRule/issues/908)
    - Included the following expressions:
      - `IsArray`
      - `IsBoolean`
      - `IsDateTime`
      - `IsInteger`
      - `IsNumeric`
  - Added support for formatting results as SARIF. [#878](https://github.com/microsoft/PSRule/issues/878)
    - Set `Output.Format` to `Sarif` to output results in the SARIF format.
    - See [about_PSRule_Options] for details.
- General improvements:
  - Add option to disable invariant culture warning. [#899](https://github.com/microsoft/PSRule/issues/899)
    - Added `Execution.InvariantCultureWarning` option.
    - See [about_PSRule_Options] for details.
  - Added support for object path expressions. [#808](https://github.com/microsoft/PSRule/issues/808) [#693](https://github.com/microsoft/PSRule/issues/693)
    - Inspired by JSONPath, object path expressions can be used to access nested objects.
    - Array members can be filtered and enumerated using object path expressions.
    - Object path expressions can be used in YAML, JSON, and PowerShell rules and selectors.
    - See [about_PSRule_Assert] for details.
  - Improve tracking of suppressed objects. [#794](https://github.com/microsoft/PSRule/issues/794)
    - Added `Execution.SuppressedRuleWarning` option to output warning for suppressed rules.
  - Added support for rule aliases. [#792](https://github.com/microsoft/PSRule/issues/792)
    - Aliases allow rules to be references by an alternative name.
    - When renaming rules, add a rule alias to avoid breaking references to the old rule name.
    - To specify an alias use the `-Alias` parameter or `alias` metadata property in YAML or JSON.
  - Added support for stable identifiers with rule refs. [#881](https://github.com/microsoft/PSRule/issues/881)
    - A rule ref may be optionally be used to reference a rule.
    - Rule refs should be:
      stable, not changing between releases;
      opaque, as opposed to being a human-readable string.
      Stable and opaque refs ease web lookup and to help to avoid language difficulties.
    - To specify a rule ref use the `-Ref` parameter or `ref` metadata property in YAML or JSON.
  - Added new properties for module lookup to SARIF results. [#951](https://github.com/microsoft/PSRule/issues/951)
  - Capture and output repository info in Assert-PSRule runs. [#978](https://github.com/microsoft/PSRule/issues/978)
    - Added `Repository.Url` option set repository URL reported in output.
    - Repository URL is detected automatically for GitHub Actions and Azure Pipelines.
    - Added `RepositoryInfo` to `Output.Banner` option.
    - Repository info is shown by default.
  - Added `convert` and `caseSensitive` to string comparison expressions. [#1001](https://github.com/microsoft/PSRule/issues/1001)
    - The following expressions support type conversion and case-sensitive comparison.
      - `startsWith`, `contains`, and `endsWith`.
      - `equals` and `notEquals`.
  - Added `convert` to numeric comparison expressions. [#943](https://github.com/microsoft/PSRule/issues/943)
    - Type conversion is now supported for `less`, `lessOrEquals`, `greater`, and `greaterOrEquals`.
  - Added `Extent` property on rules reported by `Get-PSRule`. [#990](https://github.com/microsoft/PSRule/issues/990)
    - Extent provides the line and position of the rule in the source code.
  - **Breaking change:** Added validation of resource names. [#1012](https://github.com/microsoft/PSRule/issues/1012)
    - Invalid rules names will now produce a specific error.
    - See [upgrade notes][1] for more information.
- Engineering:
  - **Breaking change:** Removal of deprecated default baseline from module manifest. [#755](https://github.com/microsoft/PSRule/issues/755)
    - Set the default module baseline using module configuration.
    - See [upgrade notes][1] for details.
  - **Breaking change:** Require `apiVersion` on YAML and JSON to be specified. [#648](https://github.com/microsoft/PSRule/issues/648)
    - Resources should use `github.com/microsoft/PSRule/v1` as the `apiVersion`.
    - Resources that do not specify an `apiVersion` will be ignored.
    - See [upgrade notes][1] for details.
  - **Breaking change:** Prefer module sources over loose files. [#610](https://github.com/microsoft/PSRule/issues/610)
    - Module sources are discovered before loose files.
    - Warning is shown for duplicate rule names, and exception is thrown for duplicate rule Ids.
    - See [upgrade notes][1] for details.
  - **Breaking change:** Require rule sources from current working directory to be explicitly included. [#760](https://github.com/microsoft/PSRule/issues/760)
    - From v2 onwards, `$PWD` is not included by default unless `-Path .` or `-Path $PWD` is explicitly specified.
    - See [upgrade notes][1] for details.
  - Added more tests for JSON resources. [#929](https://github.com/microsoft/PSRule/issues/929)
  - Bump Sarif.Sdk to 2.4.13. [#1007](https://github.com/microsoft/PSRule/pull/1007)
  - Bump PowerShellStandard.Library to 5.1.1. [#999](https://github.com/microsoft/PSRule/pull/999)
- Bug fixes:
  - Fixed object path handling with dash. [#902](https://github.com/microsoft/PSRule/issues/902)
  - Fixed empty suppression group rules property applies to no rules. [#931](https://github.com/microsoft/PSRule/issues/931)
  - Fixed object reference for suppression group will rule not defined. [#932](https://github.com/microsoft/PSRule/issues/932)
  - Fixed rule source loading twice from `$PWD` and `.ps-rule/`. [#939](https://github.com/microsoft/PSRule/issues/939)
  - Fixed rule references in SARIF format for extensions need a toolComponent reference. [#949](https://github.com/microsoft/PSRule/issues/949)
  - Fixed file objects processed with file input format have no source location. [#950](https://github.com/microsoft/PSRule/issues/950)
  - Fixed GitHub code scanning alerts treats pass as problems. [#955](https://github.com/microsoft/PSRule/issues/955)
    - By default, SARIF output will only include fail or error outcomes.
    - Added `Output.SarifProblemsOnly` option to include pass outcomes.
  - Fixed SARIF output includes rule property for default tool component. [#956](https://github.com/microsoft/PSRule/issues/956)
  - Fixed Invoke-PSRule hanging if JSON rule file is empty. [#969](https://github.com/microsoft/PSRule/issues/969)
  - Fixed SARIF should report base branch. [#964](https://github.com/microsoft/PSRule/issues/964)
  - Fixed unclear error message on invalid rule names. [#1012](https://github.com/microsoft/PSRule/issues/1012)

What's changed since pre-release v2.0.0-B2203045:

- No additional changes.

## v2.0.0-B2203045 (pre-release)

What's changed since pre-release v2.0.0-B2203033:

- General improvements:
  - Added `convert` to numeric comparison expressions. [#943](https://github.com/microsoft/PSRule/issues/943)
    - Type conversion is now supported for `less`, `lessOrEquals`, `greater`, and `greaterOrEquals`.
  - **Breaking change:** Added validation of resource names. [#1012](https://github.com/microsoft/PSRule/issues/1012)
    - Invalid rules names will now produce a specific error.
    - See [upgrade notes][1] for more information.
- Bug fixes:
  - Fixed unclear error message on invalid rule names. [#1012](https://github.com/microsoft/PSRule/issues/1012)

## v2.0.0-B2203033 (pre-release)

What's changed since pre-release v2.0.0-B2203019:

- General improvements:
  - Added `Extent` property on rules reported by `Get-PSRule`. [#990](https://github.com/microsoft/PSRule/issues/990)
    - Extent provides the line and position of the rule in the source code.
- Engineering:
  - Bump Sarif.Sdk to 2.4.13. [#1007](https://github.com/microsoft/PSRule/pull/1007)
  - Bump PowerShellStandard.Library to 5.1.1. [#999](https://github.com/microsoft/PSRule/pull/999)

## v2.0.0-B2203019 (pre-release)

What's changed since pre-release v2.0.0-B2202072:

- General improvements:
  - Added `convert` and `caseSensitive` to string comparison expressions. [#1001](https://github.com/microsoft/PSRule/issues/1001)
    - The following expressions support type conversion and case-sensitive comparison.
      - `startsWith`, `contains`, and `endsWith`.
      - `equals` and `notEquals`.

## v2.0.0-B2202072 (pre-release)

What's changed since pre-release v2.0.0-B2202065:

- General improvements:
  - Capture and output repository info in Assert-PSRule runs. [#978](https://github.com/microsoft/PSRule/issues/978)
    - Added `Repository.Url` option set repository URL reported in output.
    - Repository URL is detected automatically for GitHub Actions and Azure Pipelines.
    - Added `RepositoryInfo` to `Output.Banner` option.
    - Repository info is shown by default.
- Bug fixes:
  - Fixed SARIF should report base branch. [#964](https://github.com/microsoft/PSRule/issues/964)

## v2.0.0-B2202065 (pre-release)

What's changed since pre-release v2.0.0-B2202056:

- Bug fixes:
  - Fixed broken documentation links. [#980](https://github.com/microsoft/PSRule/issues/980)

## v2.0.0-B2202056 (pre-release)

What's changed since pre-release v2.0.0-B2202024:

- Bug fixes:
  - Fixed Invoke-PSRule hanging if JSON rule file is empty. [#969](https://github.com/microsoft/PSRule/issues/969)

## v2.0.0-B2202024 (pre-release)

What's changed since pre-release v2.0.0-B2202017:

- New features:
  - Added source expression property. [#933](https://github.com/microsoft/PSRule/issues/933)
    - Included the following expressions:
      - `source`
      - `withinPath`
      - `notWithinPath`

## v2.0.0-B2202017 (pre-release)

What's changed since pre-release v2.0.0-B2202006:

- Bug fixes:
  - Fixed GitHub code scanning alerts treats pass as problems. [#955](https://github.com/microsoft/PSRule/issues/955)
    - By default, SARIF output will only include fail or error outcomes.
    - Added `Output.SarifProblemsOnly` option to include pass outcomes.
  - Fixed SARIF output includes rule property for default tool component. [#956](https://github.com/microsoft/PSRule/issues/956)

## v2.0.0-B2202006 (pre-release)

What's changed since pre-release v2.0.0-B2201161:

- General improvements:
  - Added new properties for module lookup to SARIF results. [#951](https://github.com/microsoft/PSRule/issues/951)
- Bug fixes:
  - Fixed rule references in SARIF format for extensions need a toolComponent reference. [#949](https://github.com/microsoft/PSRule/issues/949)
  - Fixed file objects processed with file input format have no source location. [#950](https://github.com/microsoft/PSRule/issues/950)

## v2.0.0-B2201161 (pre-release)

What's changed since pre-release v2.0.0-B2201146:

- New features:
  - Added support for rule severity level. [#880](https://github.com/microsoft/PSRule/issues/880)
    - Rules can be configured to be `Error`, `Warning`, or `Information`.
    - Failing rules with the `Error` severity level will cause the pipeline to fail.
    - Rules with the `Warning` severity level will be reported as warnings.
    - Rules with the `Information` severity level will be reported as informational messages.
    - By default, the severity level for a rule is `Error`.
  - Added expression support for type based assertions. [#908](https://github.com/microsoft/PSRule/issues/908)
    - Included the following expressions:
      - `IsArray`
      - `IsBoolean`
      - `IsDateTime`
      - `IsInteger`
      - `IsNumeric`
  - Added support for formatting results as SARIF. [#878](https://github.com/microsoft/PSRule/issues/878)
    - Set `Output.Format` to `Sarif` to output results in the SARIF format.
    - See [about_PSRule_Options] for details.

## v2.0.0-B2201146 (pre-release)

What's changed since pre-release v2.0.0-B2201135:

- Engineering:
  - **Breaking change:** Require rule sources from current working directory to be explicitly included. [#760](https://github.com/microsoft/PSRule/issues/760)
    - From v2 onwards, `$PWD` is not included by default unless `-Path .` or `-Path $PWD` is explicitly specified.
    - See [upgrade notes][1] for details.
- Bug fixes:
  - Fixed rule source loading twice from `$PWD` and `.ps-rule/`. [#939](https://github.com/microsoft/PSRule/issues/939)

## v2.0.0-B2201135 (pre-release)

What's changed since pre-release v2.0.0-B2201117:

- Engineering:
  - **Breaking change:** Prefer module sources over loose files. [#610](https://github.com/microsoft/PSRule/issues/610)
    - Module sources are discovered before loose files.
    - Warning is shown for duplicate rule names, and exception is thrown for duplicate rule Ids.
    - See [upgrade notes][1] for details.
  - Added more tests for JSON resources. [#929](https://github.com/microsoft/PSRule/issues/929)
- Bug fixes:
  - Fixed empty suppression group rules property applies to no rules. [#931](https://github.com/microsoft/PSRule/issues/931)
  - Fixed object reference for suppression group will rule not defined. [#932](https://github.com/microsoft/PSRule/issues/932)

## v2.0.0-B2201117 (pre-release)

What's changed since pre-release v2.0.0-B2201093:

- General improvements:
  - Add option to disable invariant culture warning. [#899](https://github.com/microsoft/PSRule/issues/899)
    - Added `Execution.InvariantCultureWarning` option.
    - See [about_PSRule_Options] for details.

## v2.0.0-B2201093 (pre-release)

What's changed since pre-release v2.0.0-B2201075:

- New features:
  - Add support for suppression groups. [#793](https://github.com/microsoft/PSRule/issues/793)
    - New `SuppressionGroup` resource has been included.
    - See [about_PSRule_SuppressionGroups] for details.

## v2.0.0-B2201075 (pre-release)

What's changed since pre-release v2.0.0-B2201054:

- General improvements:
  - Added support for rule aliases. [#792](https://github.com/microsoft/PSRule/issues/792)
    - Aliases allow rules to be references by an alternative name.
    - When renaming rules, add a rule alias to avoid breaking references to the old rule name.
    - To specify an alias use the `-Alias` parameter or `alias` metadata property in YAML or JSON.
  - Added support for stable identifiers with rule refs. [#881](https://github.com/microsoft/PSRule/issues/881)
    - A rule ref may be optionally be used to reference a rule.
    - Rule refs should be:
      stable, not changing between releases;
      opaque, as opposed to being a human-readable string.
      Stable and opaque refs ease web lookup and to help to avoid language difficulties.
    - To specify a rule ref use the `-Ref` parameter or `ref` metadata property in YAML or JSON.
- Bug fixes:
  - Fixed object path handling with dash. [#902](https://github.com/microsoft/PSRule/issues/902)

## v2.0.0-B2201054 (pre-release)

What's changed since v1.11.0:

- General improvements:
  - Added support for object path expressions. [#808](https://github.com/microsoft/PSRule/issues/808) [#693](https://github.com/microsoft/PSRule/issues/693)
    - Inspired by JSONPath, object path expressions can be used to access nested objects.
    - Array members can be filtered and enumerated using object path expressions.
    - Object path expressions can be used in YAML, JSON, and PowerShell rules and selectors.
    - See [about_PSRule_Assert] for details.
  - Improve tracking of suppressed objects. [#794](https://github.com/microsoft/PSRule/issues/794)
    - Added `Execution.SuppressedRuleWarning` option to output warning for suppressed rules.
- Engineering:
  - **Breaking change:** Removal of deprecated default baseline from module manifest. [#755](https://github.com/microsoft/PSRule/issues/755)
    - Set the default module baseline using module configuration.
    - See [upgrade notes][1] for details.
  - **Breaking change:** Require `apiVersion` on YAML and JSON to be specified. [#648](https://github.com/microsoft/PSRule/issues/648)
    - Resources should use `github.com/microsoft/PSRule/v1` as the `apiVersion`.
    - Resources that do not specify an `apiVersion` will be ignored.
    - See [upgrade notes][1] for details.

[about_PSRule_Assert]: concepts/PSRule/en-US/about_PSRule_Assert.md
[about_PSRule_Options]: concepts/PSRule/en-US/about_PSRule_Options.md
[about_PSRule_SuppressionGroups]: concepts/PSRule/en-US/about_PSRule_SuppressionGroups.md<|MERGE_RESOLUTION|>--- conflicted
+++ resolved
@@ -30,13 +30,12 @@
 
 ## Unreleased
 
-<<<<<<< HEAD
 What's changed since v2.5.1:
 
 - Engineering:
   - Bump Microsoft.NET.Test.Sdk to v17.3.2.
     [#1283](https://github.com/microsoft/PSRule/pull/1283)
-=======
+
 ## v2.5.3
 
 What's changed since v2.5.2:
@@ -52,7 +51,6 @@
 - Bug fixes:
   - Fixed NUnit output does not escape characters in all result properties by @BernieWhite.
     [#1316](https://github.com/microsoft/PSRule/issues/1316)
->>>>>>> 586900de
 
 ## v2.5.1
 
