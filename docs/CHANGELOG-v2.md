# Change log

See [upgrade notes][1] for helpful information when upgrading from previous versions.

  [1]: https://microsoft.github.io/PSRule/latest/upgrade-notes/

**Important notes**:

- Several properties of rule and language block elements will be removed from v3.
  See [deprecations][2] for details.

  [2]: https://microsoft.github.io/PSRule/latest/deprecations/#deprecations-for-v3

## Unreleased

What's changed since pre-release v2.1.0-B0015:

<<<<<<< HEAD
- General improvements:
  - Added custom suppression message during PSRule runs. [#1046](https://github.com/microsoft/PSRule/issues/1046)
    - When a rule is suppressed using a suppression group the synopsis is shown in the suppression warning.
    - Configure the suppression group synopsis to display a custom message.
    - Suppression groups synopsis can be localized using markdown documentation.
    - Use markdown to set a culture specific synopsis.
    - Custom suppression messages are not supported when suppressing individual rules using `ps-rule.yaml`.
    - See [about_PSRule_SuppressionGroups] for details.
=======
- Engineering:
  - Bump Sarif.Sdk to 2.4.14. [#1064](https://github.com/microsoft/PSRule/pull/1064)
>>>>>>> c8817815
- Bug fixes:
  - **Important change:** Fixed source scope not updated in multi-module runs. [#1053](https://github.com/microsoft/PSRule/issues/1053)
    - Several properties of rule and language block elements have been renamed to improve consistency.
    - From _v3_ custom scripts may not work correctly until you update these names.
    - For details on the updated property names see [deprecations][2].

## v2.1.0-B0015 (pre-release)

What's changed since v2.0.1:

- Engineering:
  - Added code signing of module. [#1049](https://github.com/microsoft/PSRule/issues/1049)
  - Added SBOM manifests to module. [#1050](https://github.com/microsoft/PSRule/issues/1050)

## v2.0.1

What's changed since v2.0.0:

- Bug fixes:
  - Fixed read JSON failed with comments. [#1051](https://github.com/microsoft/PSRule/issues/1051)
  - Fixed null reference on elapsed time when required module check fails. [#1054](https://github.com/microsoft/PSRule/issues/1054)
  - Fixed failed to read JSON objects with a empty property name. [#1052](https://github.com/microsoft/PSRule/issues/1052)

## v2.0.0

What's changed since v1.11.1:

- New features:
  - Add support for suppression groups. [#793](https://github.com/microsoft/PSRule/issues/793)
    - New `SuppressionGroup` resource has been included.
    - See [about_PSRule_SuppressionGroups] for details.
  - Added source expression property. [#933](https://github.com/microsoft/PSRule/issues/933)
    - Included the following expressions:
      - `source`
      - `withinPath`
      - `notWithinPath`
  - Added support for rule severity level. [#880](https://github.com/microsoft/PSRule/issues/880)
    - Rules can be configured to be `Error`, `Warning`, or `Information`.
    - Failing rules with the `Error` severity level will cause the pipeline to fail.
    - Rules with the `Warning` severity level will be reported as warnings.
    - Rules with the `Information` severity level will be reported as informational messages.
    - By default, the severity level for a rule is `Error`.
  - Added expression support for type based assertions. [#908](https://github.com/microsoft/PSRule/issues/908)
    - Included the following expressions:
      - `IsArray`
      - `IsBoolean`
      - `IsDateTime`
      - `IsInteger`
      - `IsNumeric`
  - Added support for formatting results as SARIF. [#878](https://github.com/microsoft/PSRule/issues/878)
    - Set `Output.Format` to `Sarif` to output results in the SARIF format.
    - See [about_PSRule_Options] for details.
- General improvements:
  - Add option to disable invariant culture warning. [#899](https://github.com/microsoft/PSRule/issues/899)
    - Added `Execution.InvariantCultureWarning` option.
    - See [about_PSRule_Options] for details.
  - Added support for object path expressions. [#808](https://github.com/microsoft/PSRule/issues/808) [#693](https://github.com/microsoft/PSRule/issues/693)
    - Inspired by JSONPath, object path expressions can be used to access nested objects.
    - Array members can be filtered and enumerated using object path expressions.
    - Object path expressions can be used in YAML, JSON, and PowerShell rules and selectors.
    - See [about_PSRule_Assert] for details.
  - Improve tracking of suppressed objects. [#794](https://github.com/microsoft/PSRule/issues/794)
    - Added `Execution.SuppressedRuleWarning` option to output warning for suppressed rules.
  - Added support for rule aliases. [#792](https://github.com/microsoft/PSRule/issues/792)
    - Aliases allow rules to be references by an alternative name.
    - When renaming rules, add a rule alias to avoid breaking references to the old rule name.
    - To specify an alias use the `-Alias` parameter or `alias` metadata property in YAML or JSON.
  - Added support for stable identifiers with rule refs. [#881](https://github.com/microsoft/PSRule/issues/881)
    - A rule ref may be optionally be used to reference a rule.
    - Rule refs should be:
      stable, not changing between releases;
      opaque, as opposed to being a human-readable string.
      Stable and opaque refs ease web lookup and to help to avoid language difficulties.
    - To specify a rule ref use the `-Ref` parameter or `ref` metadata property in YAML or JSON.
  - Added new properties for module lookup to SARIF results. [#951](https://github.com/microsoft/PSRule/issues/951)
  - Capture and output repository info in Assert-PSRule runs. [#978](https://github.com/microsoft/PSRule/issues/978)
    - Added `Repository.Url` option set repository URL reported in output.
    - Repository URL is detected automatically for GitHub Actions and Azure Pipelines.
    - Added `RepositoryInfo` to `Output.Banner` option.
    - Repository info is shown by default.
  - Added `convert` and `caseSensitive` to string comparison expressions. [#1001](https://github.com/microsoft/PSRule/issues/1001)
    - The following expressions support type conversion and case-sensitive comparison.
      - `startsWith`, `contains`, and `endsWith`.
      - `equals` and `notEquals`.
  - Added `convert` to numeric comparison expressions. [#943](https://github.com/microsoft/PSRule/issues/943)
    - Type conversion is now supported for `less`, `lessOrEquals`, `greater`, and `greaterOrEquals`.
  - Added `Extent` property on rules reported by `Get-PSRule`. [#990](https://github.com/microsoft/PSRule/issues/990)
    - Extent provides the line and position of the rule in the source code.
  - **Breaking change:** Added validation of resource names. [#1012](https://github.com/microsoft/PSRule/issues/1012)
    - Invalid rules names will now produce a specific error.
    - See [upgrade notes][1] for more information.
- Engineering:
  - **Breaking change:** Removal of deprecated default baseline from module manifest. [#755](https://github.com/microsoft/PSRule/issues/755)
    - Set the default module baseline using module configuration.
    - See [upgrade notes][1] for details.
  - **Breaking change:** Require `apiVersion` on YAML and JSON to be specified. [#648](https://github.com/microsoft/PSRule/issues/648)
    - Resources should use `github.com/microsoft/PSRule/v1` as the `apiVersion`.
    - Resources that do not specify an `apiVersion` will be ignored.
    - See [upgrade notes][1] for details.
  - **Breaking change:** Prefer module sources over loose files. [#610](https://github.com/microsoft/PSRule/issues/610)
    - Module sources are discovered before loose files.
    - Warning is shown for duplicate rule names, and exception is thrown for duplicate rule Ids.
    - See [upgrade notes][1] for details.
  - **Breaking change:** Require rule sources from current working directory to be explicitly included. [#760](https://github.com/microsoft/PSRule/issues/760)
    - From v2 onwards, `$PWD` is not included by default unless `-Path .` or `-Path $PWD` is explicitly specified.
    - See [upgrade notes][1] for details.
  - Added more tests for JSON resources. [#929](https://github.com/microsoft/PSRule/issues/929)
  - Bump Sarif.Sdk to 2.4.13. [#1007](https://github.com/microsoft/PSRule/pull/1007)
  - Bump PowerShellStandard.Library to 5.1.1. [#999](https://github.com/microsoft/PSRule/pull/999)
- Bug fixes:
  - Fixed object path handling with dash. [#902](https://github.com/microsoft/PSRule/issues/902)
  - Fixed empty suppression group rules property applies to no rules. [#931](https://github.com/microsoft/PSRule/issues/931)
  - Fixed object reference for suppression group will rule not defined. [#932](https://github.com/microsoft/PSRule/issues/932)
  - Fixed rule source loading twice from `$PWD` and `.ps-rule/`. [#939](https://github.com/microsoft/PSRule/issues/939)
  - Fixed rule references in SARIF format for extensions need a toolComponent reference. [#949](https://github.com/microsoft/PSRule/issues/949)
  - Fixed file objects processed with file input format have no source location. [#950](https://github.com/microsoft/PSRule/issues/950)
  - Fixed GitHub code scanning alerts treats pass as problems. [#955](https://github.com/microsoft/PSRule/issues/955)
    - By default, SARIF output will only include fail or error outcomes.
    - Added `Output.SarifProblemsOnly` option to include pass outcomes.
  - Fixed SARIF output includes rule property for default tool component. [#956](https://github.com/microsoft/PSRule/issues/956)
  - Fixed Invoke-PSRule hanging if JSON rule file is empty. [#969](https://github.com/microsoft/PSRule/issues/969)
  - Fixed SARIF should report base branch. [#964](https://github.com/microsoft/PSRule/issues/964)
  - Fixed unclear error message on invalid rule names. [#1012](https://github.com/microsoft/PSRule/issues/1012)

What's changed since pre-release v2.0.0-B2203045:

- No additional changes.

## v2.0.0-B2203045 (pre-release)

What's changed since pre-release v2.0.0-B2203033:

- General improvements:
  - Added `convert` to numeric comparison expressions. [#943](https://github.com/microsoft/PSRule/issues/943)
    - Type conversion is now supported for `less`, `lessOrEquals`, `greater`, and `greaterOrEquals`.
  - **Breaking change:** Added validation of resource names. [#1012](https://github.com/microsoft/PSRule/issues/1012)
    - Invalid rules names will now produce a specific error.
    - See [upgrade notes][1] for more information.
- Bug fixes:
  - Fixed unclear error message on invalid rule names. [#1012](https://github.com/microsoft/PSRule/issues/1012)

## v2.0.0-B2203033 (pre-release)

What's changed since pre-release v2.0.0-B2203019:

- General improvements:
  - Added `Extent` property on rules reported by `Get-PSRule`. [#990](https://github.com/microsoft/PSRule/issues/990)
    - Extent provides the line and position of the rule in the source code.
- Engineering:
  - Bump Sarif.Sdk to 2.4.13. [#1007](https://github.com/microsoft/PSRule/pull/1007)
  - Bump PowerShellStandard.Library to 5.1.1. [#999](https://github.com/microsoft/PSRule/pull/999)

## v2.0.0-B2203019 (pre-release)

What's changed since pre-release v2.0.0-B2202072:

- General improvements:
  - Added `convert` and `caseSensitive` to string comparison expressions. [#1001](https://github.com/microsoft/PSRule/issues/1001)
    - The following expressions support type conversion and case-sensitive comparison.
      - `startsWith`, `contains`, and `endsWith`.
      - `equals` and `notEquals`.

## v2.0.0-B2202072 (pre-release)

What's changed since pre-release v2.0.0-B2202065:

- General improvements:
  - Capture and output repository info in Assert-PSRule runs. [#978](https://github.com/microsoft/PSRule/issues/978)
    - Added `Repository.Url` option set repository URL reported in output.
    - Repository URL is detected automatically for GitHub Actions and Azure Pipelines.
    - Added `RepositoryInfo` to `Output.Banner` option.
    - Repository info is shown by default.
- Bug fixes:
  - Fixed SARIF should report base branch. [#964](https://github.com/microsoft/PSRule/issues/964)

## v2.0.0-B2202065 (pre-release)

What's changed since pre-release v2.0.0-B2202056:

- Bug fixes:
  - Fixed broken documentation links. [#980](https://github.com/microsoft/PSRule/issues/980)

## v2.0.0-B2202056 (pre-release)

What's changed since pre-release v2.0.0-B2202024:

- Bug fixes:
  - Fixed Invoke-PSRule hanging if JSON rule file is empty. [#969](https://github.com/microsoft/PSRule/issues/969)

## v2.0.0-B2202024 (pre-release)

What's changed since pre-release v2.0.0-B2202017:

- New features:
  - Added source expression property. [#933](https://github.com/microsoft/PSRule/issues/933)
    - Included the following expressions:
      - `source`
      - `withinPath`
      - `notWithinPath`

## v2.0.0-B2202017 (pre-release)

What's changed since pre-release v2.0.0-B2202006:

- Bug fixes:
  - Fixed GitHub code scanning alerts treats pass as problems. [#955](https://github.com/microsoft/PSRule/issues/955)
    - By default, SARIF output will only include fail or error outcomes.
    - Added `Output.SarifProblemsOnly` option to include pass outcomes.
  - Fixed SARIF output includes rule property for default tool component. [#956](https://github.com/microsoft/PSRule/issues/956)

## v2.0.0-B2202006 (pre-release)

What's changed since pre-release v2.0.0-B2201161:

- General improvements:
  - Added new properties for module lookup to SARIF results. [#951](https://github.com/microsoft/PSRule/issues/951)
- Bug fixes:
  - Fixed rule references in SARIF format for extensions need a toolComponent reference. [#949](https://github.com/microsoft/PSRule/issues/949)
  - Fixed file objects processed with file input format have no source location. [#950](https://github.com/microsoft/PSRule/issues/950)

## v2.0.0-B2201161 (pre-release)

What's changed since pre-release v2.0.0-B2201146:

- New features:
  - Added support for rule severity level. [#880](https://github.com/microsoft/PSRule/issues/880)
    - Rules can be configured to be `Error`, `Warning`, or `Information`.
    - Failing rules with the `Error` severity level will cause the pipeline to fail.
    - Rules with the `Warning` severity level will be reported as warnings.
    - Rules with the `Information` severity level will be reported as informational messages.
    - By default, the severity level for a rule is `Error`.
  - Added expression support for type based assertions. [#908](https://github.com/microsoft/PSRule/issues/908)
    - Included the following expressions:
      - `IsArray`
      - `IsBoolean`
      - `IsDateTime`
      - `IsInteger`
      - `IsNumeric`
  - Added support for formatting results as SARIF. [#878](https://github.com/microsoft/PSRule/issues/878)
    - Set `Output.Format` to `Sarif` to output results in the SARIF format.
    - See [about_PSRule_Options] for details.

## v2.0.0-B2201146 (pre-release)

What's changed since pre-release v2.0.0-B2201135:

- Engineering:
  - **Breaking change:** Require rule sources from current working directory to be explicitly included. [#760](https://github.com/microsoft/PSRule/issues/760)
    - From v2 onwards, `$PWD` is not included by default unless `-Path .` or `-Path $PWD` is explicitly specified.
    - See [upgrade notes][1] for details.
- Bug fixes:
  - Fixed rule source loading twice from `$PWD` and `.ps-rule/`. [#939](https://github.com/microsoft/PSRule/issues/939)

## v2.0.0-B2201135 (pre-release)

What's changed since pre-release v2.0.0-B2201117:

- Engineering:
  - **Breaking change:** Prefer module sources over loose files. [#610](https://github.com/microsoft/PSRule/issues/610)
    - Module sources are discovered before loose files.
    - Warning is shown for duplicate rule names, and exception is thrown for duplicate rule Ids.
    - See [upgrade notes][1] for details.
  - Added more tests for JSON resources. [#929](https://github.com/microsoft/PSRule/issues/929)
- Bug fixes:
  - Fixed empty suppression group rules property applies to no rules. [#931](https://github.com/microsoft/PSRule/issues/931)
  - Fixed object reference for suppression group will rule not defined. [#932](https://github.com/microsoft/PSRule/issues/932)

## v2.0.0-B2201117 (pre-release)

What's changed since pre-release v2.0.0-B2201093:

- General improvements:
  - Add option to disable invariant culture warning. [#899](https://github.com/microsoft/PSRule/issues/899)
    - Added `Execution.InvariantCultureWarning` option.
    - See [about_PSRule_Options] for details.

## v2.0.0-B2201093 (pre-release)

What's changed since pre-release v2.0.0-B2201075:

- New features:
  - Add support for suppression groups. [#793](https://github.com/microsoft/PSRule/issues/793)
    - New `SuppressionGroup` resource has been included.
    - See [about_PSRule_SuppressionGroups] for details.

## v2.0.0-B2201075 (pre-release)

What's changed since pre-release v2.0.0-B2201054:

- General improvements:
  - Added support for rule aliases. [#792](https://github.com/microsoft/PSRule/issues/792)
    - Aliases allow rules to be references by an alternative name.
    - When renaming rules, add a rule alias to avoid breaking references to the old rule name.
    - To specify an alias use the `-Alias` parameter or `alias` metadata property in YAML or JSON.
  - Added support for stable identifiers with rule refs. [#881](https://github.com/microsoft/PSRule/issues/881)
    - A rule ref may be optionally be used to reference a rule.
    - Rule refs should be:
      stable, not changing between releases;
      opaque, as opposed to being a human-readable string.
      Stable and opaque refs ease web lookup and to help to avoid language difficulties.
    - To specify a rule ref use the `-Ref` parameter or `ref` metadata property in YAML or JSON.
- Bug fixes:
  - Fixed object path handling with dash. [#902](https://github.com/microsoft/PSRule/issues/902)

## v2.0.0-B2201054 (pre-release)

What's changed since v1.11.0:

- General improvements:
  - Added support for object path expressions. [#808](https://github.com/microsoft/PSRule/issues/808) [#693](https://github.com/microsoft/PSRule/issues/693)
    - Inspired by JSONPath, object path expressions can be used to access nested objects.
    - Array members can be filtered and enumerated using object path expressions.
    - Object path expressions can be used in YAML, JSON, and PowerShell rules and selectors.
    - See [about_PSRule_Assert] for details.
  - Improve tracking of suppressed objects. [#794](https://github.com/microsoft/PSRule/issues/794)
    - Added `Execution.SuppressedRuleWarning` option to output warning for suppressed rules.
- Engineering:
  - **Breaking change:** Removal of deprecated default baseline from module manifest. [#755](https://github.com/microsoft/PSRule/issues/755)
    - Set the default module baseline using module configuration.
    - See [upgrade notes][1] for details.
  - **Breaking change:** Require `apiVersion` on YAML and JSON to be specified. [#648](https://github.com/microsoft/PSRule/issues/648)
    - Resources should use `github.com/microsoft/PSRule/v1` as the `apiVersion`.
    - Resources that do not specify an `apiVersion` will be ignored.
    - See [upgrade notes][1] for details.

[Assert-PSRule]: commands/PSRule/en-US/Assert-PSRule.md
[about_PSRule_Assert]: concepts/PSRule/en-US/about_PSRule_Assert.md
[about_PSRule_Options]: concepts/PSRule/en-US/about_PSRule_Options.md
[about_PSRule_Variables]: concepts/PSRule/en-US/about_PSRule_Variables.md
[about_PSRule_Conventions]: concepts/PSRule/en-US/about_PSRule_Conventions.md
[about_PSRule_Selectors]: concepts/PSRule/en-US/about_PSRule_Selectors.md
[about_PSRule_Rules]: concepts/PSRule/en-US/about_PSRule_Rules.md
[about_PSRule_Badges]: concepts/PSRule/en-US/about_PSRule_Badges.md
[about_PSRule_Expressions]: concepts/PSRule/en-US/about_PSRule_Expressions.md
[about_PSRule_SuppressionGroups]: concepts/PSRule/en-US/about_PSRule_SuppressionGroups.md<|MERGE_RESOLUTION|>--- conflicted
+++ resolved
@@ -15,7 +15,6 @@
 
 What's changed since pre-release v2.1.0-B0015:
 
-<<<<<<< HEAD
 - General improvements:
   - Added custom suppression message during PSRule runs. [#1046](https://github.com/microsoft/PSRule/issues/1046)
     - When a rule is suppressed using a suppression group the synopsis is shown in the suppression warning.
@@ -24,10 +23,8 @@
     - Use markdown to set a culture specific synopsis.
     - Custom suppression messages are not supported when suppressing individual rules using `ps-rule.yaml`.
     - See [about_PSRule_SuppressionGroups] for details.
-=======
 - Engineering:
   - Bump Sarif.Sdk to 2.4.14. [#1064](https://github.com/microsoft/PSRule/pull/1064)
->>>>>>> c8817815
 - Bug fixes:
   - **Important change:** Fixed source scope not updated in multi-module runs. [#1053](https://github.com/microsoft/PSRule/issues/1053)
     - Several properties of rule and language block elements have been renamed to improve consistency.
