--- conflicted
+++ resolved
@@ -11,10 +11,6 @@
 
 ## Unreleased
 
-<<<<<<< HEAD
-- Bug fixes:
-  - Fixes object path handling with dash. [#902](https://github.com/microsoft/PSRule/issues/902)
-=======
 What's changed since pre-release v2.0.0-B2201054:
 
 - General improvements:
@@ -29,7 +25,8 @@
       opaque, as opposed to being a human-readable string.
       Stable and opaque refs ease web lookup and to help to avoid language difficulties.
     - To specify a rule ref use the `-Ref` parameter or `ref` metadata property in YAML or JSON.
->>>>>>> af6531aa
+- Bug fixes:
+  - Fixes object path handling with dash. [#902](https://github.com/microsoft/PSRule/issues/902)
 
 ## v2.0.0-B2201054 (pre-release)
 
