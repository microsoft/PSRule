# Change log

See [upgrade notes][upgrade-notes] for helpful information when upgrading from previous versions.

[upgrade-notes]: upgrade-notes.md

**Important notes**:

- YAML resources will require an `apiVersion` from PSRule v2. [#648](https://github.com/microsoft/PSRule/issues/648)

## Unreleased

What's changed since pre-release v1.9.0-B2110027:

<<<<<<< HEAD
- Bug fixes:
  - Fixed convention execution is out of order. [#835](https://github.com/microsoft/PSRule/issues/835)
=======
- General improvements:
  - Added JSON output format for Baseline cmdlets. [#839](https://github.com/microsoft/PSRule/issues/839)
>>>>>>> b21e88c8

## v1.9.0-B2110027 (pre-release)

What's changed since pre-release v1.9.0-B2110015:

- General improvements:
  - Added `Export-PSRuleBaseline` cmdlet to export baseline. [#622](https://github.com/microsoft/PSRule/issues/622)

## v1.9.0-B2110015 (pre-release)

What's changed since v1.8.0:

- General improvements:
  - Added improvements to YAML output for `Get-PSRuleBaseline`. [#829](https://github.com/microsoft/PSRule/issues/829)
  - Added `-Initialize` convention block. [#826](https://github.com/microsoft/PSRule/issues/826)
    - Use this block to perform any initialization that is required before any rules are run.
    - This block is only run once instead of `-Begin` which is run once per object.
    - See [about_PSRule_Conventions] for details.
  - Allow lifetime services to be used. [#827](https://github.com/microsoft/PSRule/issues/827)
    - Use `$PSRule.AddService` and `$PSRule.GetService` to add a service.
    - Services allows a singleton instance to be used and shared across multiple rules.
    - PSRule will automatically dispose the service when all rules have run.
    - See [about_PSRule_Variables] for details.

## v1.8.0

What's changed since v1.7.2:

- General improvements:
  - Added YAML output format support for `Get-PSRuleBaseline`. [#326](https://github.com/microsoft/PSRule/issues/326)
  - Added YAML/JSON output format support for `Get-PSRule`. [#128](https://github.com/microsoft/PSRule/issues/128)
  - Added `Output.JsonIndent` option for JSON output format. [#817](https://github.com/microsoft/PSRule/issues/817)
  - Added assertion helpers and expressions for improving intersection checks. [#795](https://github.com/microsoft/PSRule/issues/795)
    - Added `Count` to determine of the field has a specific number of elements.
    - Added `SetOf` to determine if a collection is another collection.
    - Added `Subset` to determine if a collection is includes another collection.
    - See [about_PSRule_Assert] and [about_PSRule_Expressions] for details.
  - Added support for conditional reason messages with `ReasonIf`. [#804](https://github.com/microsoft/PSRule/issues/804)
    - See [about_PSRule_Assert] for details.
  - Added support for `type` and `name` expression properties. [#810](https://github.com/microsoft/PSRule/issues/810)
    - Use `type` to compare the bound type of the current object.
    - Use `name` to compare the bound name of the current object.
    - See [about_PSRule_Expressions] for details.
- Engineering:
  - Migration of Pester v4 tests to Pester v5. [#478](https://github.com/microsoft/PSRule/issues/478)

What's changed since pre-release v1.8.0-B2110030:

- No additional changes.

## v1.8.0-B2110030 (pre-release)

What's changed since pre-release v1.8.0-B2110020:

- General improvements:
  - Added `Output.JsonIndent` option for JSON output format. [#817](https://github.com/microsoft/PSRule/issues/817)

## v1.8.0-B2110020 (pre-release)

What's changed since pre-release v1.8.0-B2110006:

- General improvements:
  - Added YAML/JSON output format support for `Get-PSRule`. [#128](https://github.com/microsoft/PSRule/issues/128)
- Engineering:
  - Migration of Pester v4 tests to Pester v5. [#478](https://github.com/microsoft/PSRule/issues/478)

## v1.8.0-B2110006 (pre-release)

What's changed since pre-release v1.8.0-B2109022:

- General improvements:
  - Added YAML output format support for `Get-PSRuleBaseline`. [#326](https://github.com/microsoft/PSRule/issues/326)

## v1.8.0-B2109022 (pre-release)

What's changed since pre-release v1.8.0-B2109015:

- General improvements:
  - Added support for conditional reason messages with `ReasonIf`. [#804](https://github.com/microsoft/PSRule/issues/804)
    - See [about_PSRule_Assert] for details.
  - Added support for `type` and `name` expression properties. [#810](https://github.com/microsoft/PSRule/issues/810)
    - Use `type` to compare the bound type of the current object.
    - Use `name` to compare the bound name of the current object.
    - See [about_PSRule_Expressions] for details.

## v1.8.0-B2109015 (pre-release)

What's changed since v1.7.2:

- General improvements:
  - Added assertion helpers and expressions for improving intersection checks. [#795](https://github.com/microsoft/PSRule/issues/795)
    - Added `Count` to determine of the field has a specific number of elements.
    - Added `SetOf` to determine if a collection is another collection.
    - Added `Subset` to determine if a collection is includes another collection.
    - See [about_PSRule_Assert] and [about_PSRule_Expressions] for details.

## v1.7.2

What's changed since v1.7.1:

- Bug fixes:
  - Fixed `Get-PSRuleBaseline` does not return any results from module. [#801](https://github.com/microsoft/PSRule/issues/801)

## v1.7.1

What's changed since v1.7.0:

- Bug fixes:
  - Fixed ResourceTags does not contain a method named ToHashtable. [#798](https://github.com/microsoft/PSRule/issues/798)

## v1.7.0

What's changed since v1.6.0:

- Engine features:
  - Added support for generating badges from rule results. [#623](https://github.com/microsoft/PSRule/issues/623)
    - Standard or custom badges can be generated using a convention and the badge API.
    - See [about_PSRule_Badges] for details.
- General improvements:
  - Rule results now include a run ID or each run. [#774](https://github.com/microsoft/PSRule/issues/774)
    - Run ID is returned in `Assert-PSRule` output at the end of each run by default.
    - By default a unique `runId` is generated when the rule is run.
    - The `Output.Footer`option was added to configure the output footer.
    - See [about_PSRule_Options] for details.
  - Automatically exclude common repository files from input files. [#721](https://github.com/microsoft/PSRule/issues/721)
    - Added `Input.IgnoreRepositoryCommon` option to change default behavior.
    - See [about_PSRule_Options] for details.
  - Added aggregation assertion methods for `AnyOf` and `AllOf`. [#776](https://github.com/microsoft/PSRule/issues/776)
    - See [about_PSRule_Assert] for details.
  - Allow baselines to include local rules. [#756](https://github.com/microsoft/PSRule/issues/756)
    - The `Rule.IncludeLocal`option was automatically include local/ standalone rules not in a module.
    - This option is useful when you want to include local rules not included in a baseline.
    - See [about_PSRule_Options] for details.
- Bug fixes:
  - Fixed configuration array deserializes as dictionary from YAML options. [#779](https://github.com/microsoft/PSRule/issues/779)

What's changed since pre-release v1.7.0-B2109002:

- No additional changes.

## v1.7.0-B2109002 (pre-release)

What's changed since pre-release v1.7.0-B2108032:

- General improvements:
  - Allow baselines to include local rules. [#756](https://github.com/microsoft/PSRule/issues/756)
    - The `Rule.IncludeLocal`option was automatically include local/ standalone rules not in a module.
    - This option is useful when you want to include local rules not included in a baseline.
    - See [about_PSRule_Options] for details.

## v1.7.0-B2108032 (pre-release)

What's changed since pre-release v1.7.0-B2108021:

- Engine features:
  - Added support for generating badges from rule results. [#623](https://github.com/microsoft/PSRule/issues/623)
    - Standard or custom badges can be generated using a convention and the badge API.
    - See [about_PSRule_Badges] for details.
- General improvements:
  - Rule results now include a run ID or each run. [#774](https://github.com/microsoft/PSRule/issues/774)
    - Run ID is returned in `Assert-PSRule` output at the end of each run by default.
    - By default a unique `runId` is generated when the rule is run.
    - The `Output.Footer`option was added to configure the output footer.
    - See [about_PSRule_Options] for details.

## v1.7.0-B2108021 (pre-release)

What's changed since pre-release v1.7.0-B2108016:

- Bug fixes:
  - Fixed configuration array deserializes as dictionary from YAML options. [#779](https://github.com/microsoft/PSRule/issues/779)

## v1.7.0-B2108016 (pre-release)

What's changed since v1.6.0:

- General improvements:
  - Automatically exclude common repository files from input files. [#721](https://github.com/microsoft/PSRule/issues/721)
    - Added `Input.IgnoreRepositoryCommon` option to change default behavior.
    - See [about_PSRule_Options] for details.
  - Added aggregation assertion methods for `AnyOf` and `AllOf`. [#776](https://github.com/microsoft/PSRule/issues/776)
    - See [about_PSRule_Assert] for details.

## v1.6.1

What's changed since v1.6.0:

- Bug fixes:
  - Fixed configuration array deserializes as dictionary from YAML options. [#779](https://github.com/microsoft/PSRule/issues/779)

## v1.6.0

What's changed since v1.5.0:

- Engine features:
  - Added support for YAML rules. [#603](https://github.com/microsoft/PSRule/issues/603)
    - YAML rules evaluate an expression tree and return a result for each object.
    - YAML provides an additional option for defining rules in addition to PowerShell script rules.
    - Type and selector pre-conditions are supported.
    - See [about_PSRule_Rules] for details.
- General improvements:
  - Added support for object source location in validation. [#757](https://github.com/microsoft/PSRule/issues/757)
  - Default rule source location `.ps-rule/` is automatically included. [#742](https://github.com/microsoft/PSRule/issues/742)
    - Added `Include.Path` and `Include.Module` options to automatically include rule sources.
    - See [about_PSRule_Options] for details.
- Bug fixes:
  - Fixed target binding across multiple scopes. [#762](https://github.com/microsoft/PSRule/issues/762)

What's changed since pre-release v1.6.0-B2108009:

- No additional changes.

## v1.6.0-B2108009 (pre-release)

What's changed since pre-release v1.6.0-B2108003:

- Engine features:
  - Added support for YAML rules. [#603](https://github.com/microsoft/PSRule/issues/603)
    - YAML rules evaluate an expression tree and return a result for each object.
    - YAML provides an additional option for defining rules in addition to PowerShell script rules.
    - Type and selector pre-conditions are supported.
    - See [about_PSRule_Rules] for details.

## v1.6.0-B2108003 (pre-release)

What's changed since pre-release v1.6.0-B2107008:

- Bug fixes:
  - Fixed target binding across multiple scopes. [#762](https://github.com/microsoft/PSRule/issues/762)

## v1.6.0-B2107008 (pre-release)

What's changed since v1.5.0:

- General improvements:
  - Added support for object source location in validation. [#757](https://github.com/microsoft/PSRule/issues/757)
  - Default rule source location `.ps-rule/` is automatically included. [#742](https://github.com/microsoft/PSRule/issues/742)
    - Added `Include.Path` and `Include.Module` options to automatically include rule sources.
    - See [about_PSRule_Options] for details.

## v1.5.0

What's changed since v1.4.0:

- General improvements:
  - Added string selector conditions. [#747](https://github.com/microsoft/PSRule/issues/747)
    - Use `startWith`, `contains`, and `endsWith` to check for a sub-string.
    - Use `isString`, `isLower`, and `isUpper` to check for string type and casing.
    - See [about_PSRule_Selectors] for details.
- Engineering:
  - Bump YamlDotNet dependency to 11.2.1. [#740](https://github.com/microsoft/PSRule/pull/740)
- Bug fixes:
  - Fixed options schema should allow spacing after `@pre`. [#743](https://github.com/microsoft/PSRule/issues/743)
  - Fixed match selector expression passing on missing field. [#745](https://github.com/microsoft/PSRule/issues/745)

What's changed since pre-release v1.5.0-B2107009:

- No additional changes.

## v1.5.0-B2107009 (pre-release)

What's changed since pre-release v1.5.0-B2106006:

- General improvements:
  - Added string selector conditions. [#747](https://github.com/microsoft/PSRule/issues/747)
    - Use `startWith`, `contains`, and `endsWith` to check for a sub-string.
    - Use `isString`, `isLower`, and `isUpper` to check for string type and casing.
    - See [about_PSRule_Selectors] for details.
- Engineering:
  - Bump YamlDotNet dependency to 11.2.1. [#740](https://github.com/microsoft/PSRule/pull/740)
- Bug fixes:
  - Fixed options schema should allow spacing after `@pre`. [#743](https://github.com/microsoft/PSRule/issues/743)
  - Fixed match selector expression passing on missing field. [#745](https://github.com/microsoft/PSRule/issues/745)

## v1.5.0-B2106006 (pre-release)

What's changed since v1.4.0:

- Engineering:
  - Bump YamlDotNet dependency to 11.2.0. [#736](https://github.com/microsoft/PSRule/pull/736)

## v1.4.0

What's changed since v1.3.0:

- General improvements:
  - PSRule banner can be configured in output when using `Assert-PSRule`. [#708](https://github.com/microsoft/PSRule/issues/708)
  - Input source location of objects are included in results.
    - Input source location of objects from JSON and YAML input files are read automatically. [#624](https://github.com/microsoft/PSRule/issues/624)
    - Input source location of objects from the pipeline are read from properties. [#729](https://github.com/microsoft/PSRule/issues/729)
  - Assert output improvements:
    - Added support for Visual Studio Code with `VisualStudioCode` style. [#731](https://github.com/microsoft/PSRule/issues/731)
      - Updated output format provides support for problem matchers in task output.
    - Automatically detect output style from environment variables. [#732](https://github.com/microsoft/PSRule/issues/732)
      - _Assert-PSRule_ now defaults to `Detect` instead of `Client`.
    - See [about_PSRule_Options] for details.
  - Improved support for version constraints by:
    - Constraints can include prerelease versions of other matching versions. [#714](https://github.com/microsoft/PSRule/issues/714)
    - Constraints support using a `@prerelease` or `@pre` to include prerelease versions. [#717](https://github.com/microsoft/PSRule/issues/717)
    - Constraint sets allow multiple constraints to be joined together. [#715](https://github.com/microsoft/PSRule/issues/715)
    - See [about_PSRule_Assert] for details.
- Bug fixes:
  - Fixed prerelease constraint handling for prerelease versions. [#712](https://github.com/microsoft/PSRule/issues/712)
  - Fixed null reference in convention for nested exceptions. [#725](https://github.com/microsoft/PSRule/issues/725)

What's changed since pre-release v1.4.0-B2105041:

- No additional changes.

## v1.4.0-B2105041 (pre-release)

What's changed since pre-release v1.4.0-B2105032:

- General improvements:
  - Source location of objects from the pipeline are read from properties. [#729](https://github.com/microsoft/PSRule/issues/729)
  - Assert output improvements:
    - Added support for Visual Studio Code with `VisualStudioCode` style. [#731](https://github.com/microsoft/PSRule/issues/731)
      - Updated output format provides support for problem matchers in task output.
    - Automatically detect output style from environment variables. [#732](https://github.com/microsoft/PSRule/issues/732)
      - _Assert-PSRule_ now defaults to `Detect` instead of `Client`.
    - See [about_PSRule_Options] for details.

## v1.4.0-B2105032 (pre-release)

What's changed since pre-release v1.4.0-B2105019:

- Bug fixes:
  - Fixed null reference in convention for nested exceptions. [#725](https://github.com/microsoft/PSRule/issues/725)

## v1.4.0-B2105019 (pre-release)

What's changed since pre-release v1.4.0-B2105004:

- General improvements:
  - Source location of objects are included in results.
    - Source location of objects from JSON and YAML input files are read automatically. [#624](https://github.com/microsoft/PSRule/issues/624)
  - Improved support for version constraints by:
    - Constraints can include prerelease versions of other matching versions. [#714](https://github.com/microsoft/PSRule/issues/714)
    - Constraints support using a `@prerelease` or `@pre` to include prerelease versions. [#717](https://github.com/microsoft/PSRule/issues/717)
    - Constraint sets allow multiple constraints to be joined together. [#715](https://github.com/microsoft/PSRule/issues/715)
    - See [about_PSRule_Assert] for details.
- Bug fixes:
  - Fixed prerelease constraint handling for prerelease versions. [#712](https://github.com/microsoft/PSRule/issues/712)

## v1.4.0-B2105004 (pre-release)

What's changed since v1.3.0:

- General improvements:
  - PSRule banner can be configured in output when using `Assert-PSRule`. [#708](https://github.com/microsoft/PSRule/issues/708)

## v1.3.0

What's changed since v1.2.0:

- Engine features:
  - Options can be configured with environment variables. [#691](https://github.com/microsoft/PSRule/issues/691)
    - See [about_PSRule_Options] for details.
- General improvements:
  - Exclude `.git` sub-directory by default for recursive scans. [#697](https://github.com/microsoft/PSRule/issues/697)
    - Added `Input.IgnoreGitPath` option to configure inclusion of `.git` path.
    - See [about_PSRule_Options] for details.
  - Added file path assertion helpers. [#679](https://github.com/microsoft/PSRule/issues/679)
    - Added `WithinPath` to check the file path field is within a specified path.
    - Added `NotWithinPath` to check the file path field is not within a specified path
    - See [about_PSRule_Assert] for details.
  - Added DateTime type assertion helper. [#680](https://github.com/microsoft/PSRule/issues/680)
    - Added `IsDateTime` to check of object field is `[DateTime]`.
    - See [about_PSRule_Assert] for details.
  - Improved numeric comparison assertion helpers to compare `[DateTime]` fields. [#685](https://github.com/microsoft/PSRule/issues/685)
    - `Less`, `LessOrEqual`, `Greater`, and `GreaterOrEqual` compare the number of days from the current time.
    - See [about_PSRule_Assert] for details.
  - Improved handling of field names for objects implementing `IList`, `IEnumerable`, and index properties. [#692](https://github.com/microsoft/PSRule/issues/692)
- Engineering:
  - Bump YamlDotNet dependency to 11.1.1. [#690](https://github.com/microsoft/PSRule/pull/690)
- Bug fixes:
  - Fixed expected DocumentEnd got SequenceEnd. [#698](https://github.com/microsoft/PSRule/issues/698)

What's changed since pre-release v1.3.0-B2105004:

- No additional changes.

## v1.3.0-B2105004 (pre-release)

What's changed since pre-release v1.3.0-B2104042:

- Engine features:
  - Options can be configured with environment variables. [#691](https://github.com/microsoft/PSRule/issues/691)
    - See [about_PSRule_Options] for details.
- General improvements:
  - Exclude `.git` sub-directory by default for recursive scans. [#697](https://github.com/microsoft/PSRule/issues/697)
    - Added `Input.IgnoreGitPath` option to configure inclusion of `.git` path.
    - See [about_PSRule_Options] for details.

## v1.3.0-B2104042 (pre-release)

What's changed since pre-release v1.3.0-B2104030:

- Bug fixes:
  - Fixed expected DocumentEnd got SequenceEnd. [#698](https://github.com/microsoft/PSRule/issues/698)

## v1.3.0-B2104030 (pre-release)

What's changed since pre-release v1.3.0-B2104021:

- General improvements:
  - Improved handling of field names for objects implementing `IList`, `IEnumerable`, and index properties. [#692](https://github.com/microsoft/PSRule/issues/692)
- Engineering:
  - Bump YamlDotNet dependency to 11.1.1. [#690](https://github.com/microsoft/PSRule/pull/690)

## v1.3.0-B2104021 (pre-release)

What's changed since v1.2.0:

- General improvements:
  - Added file path assertion helpers. [#679](https://github.com/microsoft/PSRule/issues/679)
    - Added `WithinPath` to check the file path field is within a specified path.
    - Added `NotWithinPath` to check the file path field is not within a specified path
    - See [about_PSRule_Assert] for details.
  - Added DateTime type assertion helper. [#680](https://github.com/microsoft/PSRule/issues/680)
    - Added `IsDateTime` to check of object field is `[DateTime]`.
    - See [about_PSRule_Assert] for details.
  - Improved numeric comparison assertion helpers to compare `[DateTime]` fields. [#685](https://github.com/microsoft/PSRule/issues/685)
    - `Less`, `LessOrEqual`, `Greater`, and `GreaterOrEqual` compare the number of days from the current time.
    - See [about_PSRule_Assert] for details.

## v1.2.0

What's changed since v1.1.0:

- Engine features:
  - Added support for extensibility with conventions. [#650](https://github.com/microsoft/PSRule/issues/650)
    - Conventions provide an extensibility point within PSRule to execute actions within the pipeline.
    - A convention can expose `Begin`, `Process`, and `End` blocks.
    - In additional to within rules `$PSRule.Data` can be accessed from `Begin` and `Process` blocks.
    - See [about_PSRule_Conventions] for details.
  - Added support for object expansion with conventions. [#661](https://github.com/microsoft/PSRule/issues/661)
    - Use the `$PSRule.Import` method to import child source objects into the pipeline.
    - See [about_PSRule_Variables] for details.
  - Added support for complex pre-conditions with selectors. [#649](https://github.com/microsoft/PSRule/issues/649)
    - See [about_PSRule_Selectors] for details.
- General improvements:
  - Added support for preferring automatic binding over custom binding configurations. [#670](https://github.com/microsoft/PSRule/issues/670)
    - Added the `Binding.PreferTargetInfo` option to prefer target info specified by the object.
    - See [about_PSRule_Options] for details.
  - Added strong apiVersion to resource types. [#647](https://github.com/microsoft/PSRule/issues/647)
    - Resource schemas now support an `apiVersion` field.
    - The `apiVersion` field is optional but recommended.
    - Resources without a `apiVersion` field will not be supported from PSRule v2.
    - Added warning to flag baseline without `apiVersion` set.
  - Added support for detecting files headers from additional file extensions using `FileHeader`. [#664](https://github.com/microsoft/PSRule/issues/664)
    - Added `.bicep`, `.csx`, `.jsx`, `.groovy`, `.java`, `.json`, `.jsonc`,
    `.scala`, `.rb`, `.bat`, `.cmd`.
    - Added support for `Jenkinsfile` and `Dockerfile` without an extension.
    - See [about_PSRule_Assert] for details.
  - Added support for automatic type binding with files that do not have a file extension. [#665](https://github.com/microsoft/PSRule/issues/665)
- Bug fixes:
  - Fixed dependent rule execution is skipped for consequent input objects. [#657](https://github.com/microsoft/PSRule/issues/657)

What's changed since pre-release v1.2.0-B2103043:

- No additional changes.

## v1.2.0-B2103043 (pre-release)

What's changed since pre-release v1.2.0-B2103031:

- Engine features:
  - Added support for complex pre-conditions with selectors. [#649](https://github.com/microsoft/PSRule/issues/649)
- General improvements:
  - Added support for preferring automatic binding over custom binding configurations. [#670](https://github.com/microsoft/PSRule/issues/670)
    - Added the `Binding.PreferTargetInfo` option to prefer target info specified by the object.
    - See [about_PSRule_Options] for details.
  - Added strong apiVersion to resource types. [#647](https://github.com/microsoft/PSRule/issues/647)
    - Resource schemas now support an `apiVersion` field.
    - The `apiVersion` field is optional but recommended.
    - Resources without a `apiVersion` field will not be supported from PSRule v2.
    - Added warning to flag baseline without `apiVersion` set.

## v1.2.0-B2103031 (pre-release)

What's changed since pre-release v1.2.0-B2103023:

- General improvements:
  - Added support for detecting files headers from additional file extensions. [#664](https://github.com/microsoft/PSRule/issues/664)
    - Added `.bicep`, `.csx`, `.jsx`, `.groovy`, `.java`, `.json`, `.jsonc`,
    `.scala`, `.rb`, `.bat`, `.cmd`.
    - Added support for `Jenkinsfile` and `Dockerfile` without an extension.
    - See [about_PSRule_Assert] for details.
  - Added support for automatic type binding with files that do not have a file extension. [#665](https://github.com/microsoft/PSRule/issues/665)

## v1.2.0-B2103023 (pre-release)

What's changed since pre-release v1.2.0-B2103016:

- Engine features:
  - Added support for object expansion with conventions. [#661](https://github.com/microsoft/PSRule/issues/661)
    - Use the `$PSRule.Import` method to import child source objects into the pipeline.
    - See [about_PSRule_Variables] for details.

## v1.2.0-B2103016 (pre-release)

What's changed since pre-release v1.2.0-B2103008:

- Bug fixes:
  - Fixed dependent rule execution is skipped for consequent input objects. [#657](https://github.com/microsoft/PSRule/issues/657)

## v1.2.0-B2103008 (pre-release)

What's changed since v1.1.0:

- Engine features:
  - Added support for extensibility with conventions. [#650](https://github.com/microsoft/PSRule/issues/650)
    - Conventions provide an extensibility point within PSRule to execute actions within the pipeline.
    - A convention can expose `Begin`, `Process`, and `End` blocks.
    - In additional to within rules `$PSRule.Data` can be accessed from `Begin` and `Process` blocks.
    - See [about_PSRule_Conventions] for details.

## v1.1.0

What's changed since v1.0.3:

- Engine features:
  - Added assertion helpers. [#640](https://github.com/microsoft/PSRule/issues/640)
    - Added `NotHasField` to check object does not have any of the specified fields.
    - Added `Null` to check field value is null.
    - Added `NotNull` to check field value is not null.
    - See [about_PSRule_Assert] for details.
  - Added type assertion helpers. [#635](https://github.com/microsoft/PSRule/issues/635)
    - Added `IsNumeric` to check field value is a numeric types.
    - Added `IsInteger` to check field value is an integer types.
    - Added `IsBoolean` to check field value is a boolean.
    - Added `IsArray` to check field value is an array.
    - Added `IsString` to check field value is a string.
    - Added `TypeOf` to check field value is a specified type.
    - See [about_PSRule_Assert] for details.
  - Added content helpers. [#637](https://github.com/microsoft/PSRule/issues/637)
    - Added `$PSRule.GetContentFirstOrDefault` to get content and return the first object.
    - Added `$PSRule.GetContentField` to get the field from content objects.
    - See [about_PSRule_Variables] for details.
- General improvements:
  - Updated `HasJsonSchema` assertion helper. [#636](https://github.com/microsoft/PSRule/issues/636)
    - The URI scheme can optionally be ignored for `http://` or `https://` URIs.
    - The fragment `#` is ignored.
    - See [about_PSRule_Assert] for details.
  - Added support for `-Outcome` and `-As` to produce filtered output from `Assert-PSRule`. [#643](https://github.com/microsoft/PSRule/issues/643)
    - Configure `Output.As` with `Summary` to produce summarized results per object.
    - Configure `Output.Outcome` to limit output to `Fail` or `Error`.
    - See [Assert-PSRule] for details.

What's changed since pre-release v1.1.0-B2102029:

- No additional changes.

## v1.1.0-B2102029 (pre-release)

What's changed since pre-release v1.1.0-B2102024:

- General improvements:
  - Added support for `-Outcome` and `-As` to produce filtered output from `Assert-PSRule`. [#643](https://github.com/microsoft/PSRule/issues/643)
    - Configure `Output.As` with `Summary` to produce summarized results per object.
    - Configure `Output.Outcome` to limit output to `Fail` or `Error`.
    - See [Assert-PSRule] for details.

## v1.1.0-B2102024 (pre-release)

What's changed since pre-release v1.1.0-B2102019:

- Engine features:
  - Added assertion helpers. [#640](https://github.com/microsoft/PSRule/issues/640)
    - Added `NotHasField` to check object does not have any of the specified fields.
    - Added `Null` to check field value is null.
    - Added `NotNull` to check field value is not null.
    - See [about_PSRule_Assert] for details.

## v1.1.0-B2102019 (pre-release)

What's changed since v1.0.3:

- Engine features:
  - Added type assertion helpers. [#635](https://github.com/microsoft/PSRule/issues/635)
    - Added `IsNumeric` to check field value is a numeric types.
    - Added `IsInteger` to check field value is an integer types.
    - Added `IsBoolean` to check field value is a boolean.
    - Added `IsArray` to check field value is an array.
    - Added `IsString` to check field value is a string.
    - Added `TypeOf` to check field value is a specified type.
    - See [about_PSRule_Assert] for details.
  - Added content helpers. [#637](https://github.com/microsoft/PSRule/issues/637)
    - Added `$PSRule.GetContentFirstOrDefault` to get content and return the first object.
    - Added `$PSRule.GetContentField` to get the field from content objects.
    - See [about_PSRule_Variables] for details.
- General improvements:
  - Updated `HasJsonSchema` assertion helper. [#636](https://github.com/microsoft/PSRule/issues/636)
    - The URI scheme can optionally be ignored for `http://` or `https://` URIs.
    - The fragment `#` is ignored.
    - See [about_PSRule_Assert] for details.

## v1.0.3

What's changed since v1.0.2:

- Bug fixes:
  - Fixed reason reported fields for `HasField` and `HasFields` assertion helpers. [#632](https://github.com/microsoft/PSRule/issues/632)

## v1.0.2

What's changed since v1.0.1:

- Engineering:
  - Bump Manatee.Json dependency to 13.0.5. [#619](https://github.com/microsoft/PSRule/pull/619)
- Bug fixes:
  - Fixed `GetContent` processing of `InputFileInfo`. [#625](https://github.com/microsoft/PSRule/issues/625)
  - Fixed null reference of rule reason with wide output. [#626](https://github.com/microsoft/PSRule/issues/626)
  - Fixed markdown help handling of inline code blocks with `[`. [#627](https://github.com/microsoft/PSRule/issues/627)
  - Fixed markdown help inclusion of fenced code blocks in notes and description. [#628](https://github.com/microsoft/PSRule/issues/628)

## v1.0.1

What's changed since v1.0.0:

- Bug fixes:
  - Fixed module source key has already been added. [#608](https://github.com/microsoft/PSRule/issues/608)

## v1.0.0

What's changed since v0.22.0:

- General improvements:
  - Added rule help link in failed `Assert-PSRule` output. [#595](https://github.com/microsoft/PSRule/issues/595)
- Engineering:
  - **Breaking change**: Removed deprecated `$Rule` properties. [#495](https://github.com/microsoft/PSRule/pull/495)
  - Bump Manatee.Json dependency to 13.0.4. [#591](https://github.com/microsoft/PSRule/pull/591)

What's changed since pre-release v1.0.0-B2011028:

- No additional changes.

## v1.0.0-B2011028 (pre-release)

What's changed since v0.22.0:

- General improvements:
  - Added rule help link in failed `Assert-PSRule` output. [#595](https://github.com/microsoft/PSRule/issues/595)
- Engineering:
  - **Breaking change**: Removed deprecated `$Rule` properties. [#495](https://github.com/microsoft/PSRule/pull/495)
  - Bump Manatee.Json dependency to 13.0.4. [#591](https://github.com/microsoft/PSRule/pull/591)

[Assert-PSRule]: commands/PSRule/en-US/Assert-PSRule.md
[about_PSRule_Assert]: concepts/PSRule/en-US/about_PSRule_Assert.md
[about_PSRule_Options]: concepts/PSRule/en-US/about_PSRule_Options.md
[about_PSRule_Variables]: concepts/PSRule/en-US/about_PSRule_Variables.md
[about_PSRule_Conventions]: concepts/PSRule/en-US/about_PSRule_Conventions.md
[about_PSRule_Selectors]: concepts/PSRule/en-US/about_PSRule_Selectors.md
[about_PSRule_Rules]: concepts/PSRule/en-US/about_PSRule_Rules.md
[about_PSRule_Badges]: concepts/PSRule/en-US/about_PSRule_Badges.md
[about_PSRule_Expressions]: concepts/PSRule/en-US/about_PSRule_Expressions.md<|MERGE_RESOLUTION|>--- conflicted
+++ resolved
@@ -12,13 +12,10 @@
 
 What's changed since pre-release v1.9.0-B2110027:
 
-<<<<<<< HEAD
 - Bug fixes:
   - Fixed convention execution is out of order. [#835](https://github.com/microsoft/PSRule/issues/835)
-=======
 - General improvements:
   - Added JSON output format for Baseline cmdlets. [#839](https://github.com/microsoft/PSRule/issues/839)
->>>>>>> b21e88c8
 
 ## v1.9.0-B2110027 (pre-release)
 
