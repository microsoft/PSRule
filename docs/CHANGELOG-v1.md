--- conflicted
+++ resolved
@@ -10,20 +10,13 @@
 
 ## Unreleased
 
-<<<<<<< HEAD
 ## v1.7.0-B2108021 (pre-release)
 
 What's changed since pre-release v1.7.0-B2108016:
-=======
-## v1.6.1
-
-What's changed since v1.6.0:
->>>>>>> ff74162c
 
 - Bug fixes:
   - Fixed configuration array deserializes as dictionary from YAML options. [#779](https://github.com/microsoft/PSRule/issues/779)
 
-<<<<<<< HEAD
 ## v1.7.0-B2108016 (pre-release)
 
 What's changed since v1.6.0:
@@ -35,8 +28,13 @@
   - Added aggregation assertion methods for `AnyOf` and `AllOf`. [#776](https://github.com/microsoft/PSRule/issues/776)
     - See [about_PSRule_Assert] for details.
 
-=======
->>>>>>> ff74162c
+## v1.6.1
+
+What's changed since v1.6.0:
+
+- Bug fixes:
+  - Fixed configuration array deserializes as dictionary from YAML options. [#779](https://github.com/microsoft/PSRule/issues/779)
+
 ## v1.6.0
 
 What's changed since v1.5.0:
