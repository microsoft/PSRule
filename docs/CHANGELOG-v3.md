---
discussion: false
link_users: true
---

# Change log

See [upgrade notes][1] for helpful information when upgrading from previous versions.

  [1]: https://aka.ms/ps-rule/upgrade

**Experimental features**:

- Baseline groups allow you to use a friendly name to reference baselines.
  See [baselines][6] for more information.
- Functions within YAML and JSON expressions can be used to perform manipulation prior to testing a condition.
  See [functions][3] for more information.
- Sub-selectors within YAML and JSON expressions can be used to filter rules and list properties.
  See [sub-selectors][4] for more information.
- Processing of changes files only within a pipeline.
  See [creating your pipeline][5] for more information.

  [3]: expressions/functions.md
  [4]: expressions/sub-selectors.md
  [5]: creating-your-pipeline.md#processing-changed-files-only
  [6]: concepts/baselines.md

## Unreleased

What's changed since pre-release v3.0.0-B0203:

- New features:
  - Added option to configure the severity level that PSRule will break the pipeline at by @BernieWhite.
    [#1508](https://github.com/microsoft/PSRule/issues/1508)
    - Previously only rules with the severity level `Error` would break the pipeline.
    - With this update rules with the severity level `Error` that fail will break the pipeline by default.
    - The `Execution.Break` option can be set to `Never`, `OnError`, `OnWarning`, or `OnInformation`.
    - If a rule fails with a severity level equal or higher than the configured level the pipeline will break.
- Engineering:
  - Bump xunit to v2.8.1.
    [#1840](https://github.com/microsoft/PSRule/pull/1840)
  - Bump xunit.runner.visualstudio to v2.8.1.
    [#1841](https://github.com/microsoft/PSRule/pull/1841)
  - Bump System.Drawing.Common to v8.0.6.
    [#1843](https://github.com/microsoft/PSRule/pull/1843)
  - Bump YamlDotNet to v15.1.6.
    [#1846](https://github.com/microsoft/PSRule/pull/1846)
<<<<<<< HEAD
  - Bump Microsoft.CodeAnalysis.Common to v4.10.0.
    [#1854](https://github.com/microsoft/PSRule/pull/1854)
=======
  - Bump Pester to v5.6.0.
    [#1858](https://github.com/microsoft/PSRule/pull/1858)
  - Bump PSScriptAnalyzer to v1.22.0.
    [#1858](https://github.com/microsoft/PSRule/pull/1858)
>>>>>>> cf84f5b4

## v3.0.0-B0203 (pre-release)

What's changed since pre-release v3.0.0-B0198:

- New features:
  - **Breaking change**: Simplify handling of inputs from files using emitters by @BernieWhite.
    [#1179](https://github.com/microsoft/PSRule/issues/1179)
    - Files are automatically read from input paths and emitted as objects to the pipeline.
    - Emitter interface can be used to implement custom file readers and expansion of custom file types.
    - The `File` and `Detect` input formats are no longer required and have been removed.
    - Processing files and objects with rules is no longer recommended, and disabled by default.
    - The `Input.FileObjects` can be set to `true` to enable processing of files as objects with rules.
- Engineering:
  - Bump Microsoft.NET.Test.Sdk to v17.10.0.
    [#1826](https://github.com/microsoft/PSRule/pull/1826)
- Bug fixes:
  - Fixed reason reported for `startsWith` by @BernieWhite.
    [#1818](https://github.com/microsoft/PSRule/issues/1818)
  - Fixes CSV output of multiple lines by @BernieWhite.
    [#1627](https://github.com/microsoft/PSRule/issues/1627)

## v3.0.0-B0198 (pre-release)

What's changed since pre-release v3.0.0-B0153:

- Engineering:
  - Bump System.Drawing.Common to v8.0.5.
    [#1817](https://github.com/microsoft/PSRule/pull/1817)
  - Bump Bump xunit to v2.8.0.
    [#1809](https://github.com/microsoft/PSRule/pull/1809)
  - Bump xunit.runner.visualstudio to v2.8.0.
    [#1808](https://github.com/microsoft/PSRule/pull/1808)
  - Bump YamlDotNet to v15.1.4.
    [#1816](https://github.com/microsoft/PSRule/pull/1816)
  - Bump Microsoft.CodeAnalysis.Common to v4.9.2.
    [#1773](https://github.com/microsoft/PSRule/pull/1773)
- Bug fixes:
  - Fixed discovery of installed modules in CLI by @BernieWhite.
    [#1779](https://github.com/microsoft/PSRule/issues/1779)
  - Fixed for git head in tests by @BernieWhite.
    [#1801](https://github.com/microsoft/PSRule/issues/1801)

## v3.0.0-B0153 (pre-release)

What's changed since pre-release v3.0.0-B0151:

- Bug fixes:
  - Fixes null references for CLI module handling by @BernieWhite.
    [#1746](https://github.com/microsoft/PSRule/issues/1746)

## v3.0.0-B0151 (pre-release)

What's changed since pre-release v3.0.0-B0141:

- General improvements:
  - Improved support for packaging with Visual Studio Code by @BernieWhite.
    [#1755](https://github.com/microsoft/PSRule/issues/1755)
- Engineering:
  - **Breaking change:** Bump development tools to .NET 8.0 SDK by @BernieWhite.
    [#1673](https://github.com/microsoft/PSRule/pull/1673)
    - Running PSRule from PowerShell 7.x is supported on 7.4 and above.
    - Running PSRule from Windows PowerShell 5.1 is still supported but deprecated and will be removed in PSRule v4.
  - Bump Microsoft.NET.Test.Sdk to v17.9.0.
    [#1752](https://github.com/microsoft/PSRule/pull/1752)
- Bug fixes:
  - Fixed CLI null reference when include module is undefined by @BernieWhite.
    [#1746](https://github.com/microsoft/PSRule/issues/1746)

## v3.0.0-B0141 (pre-release)

What's changed since pre-release v3.0.0-B0137:

- General improvements:
  - SARIF output has been improved to include effective configuration from a run by @BernieWhite.
    [#1739](https://github.com/microsoft/PSRule/issues/1739)
  - SARIF output has been improved to include file hashes for source files from a run by @BernieWhite.
    [#1740](https://github.com/microsoft/PSRule/issues/1740)
  - Added support to allow disabling PowerShell features that can be run from a repository by @BernieWhite.
    [#1742](https://github.com/microsoft/PSRule/issues/1742)
    - Added the `Execution.RestrictScriptSource` option to disable running scripts from a repository.
- Engineering:
  - Bump YamlDotNet to v15.1.0.
    [#1737](https://github.com/microsoft/PSRule/pull/1737)

## v3.0.0-B0137 (pre-release)

What's changed since pre-release v3.0.0-B0122:

- General improvements:
  - **Breaking change:** Moved the `restore` command to a sub-command of `module` by @BernieWhite.
    [#1730](https://github.com/microsoft/PSRule/issues/1730)
    - The functionality of the `restore` command is now available as `module restore`.
  - Added CLI commands to list and report status of locked modules by @BernieWhite.
    [#1729](https://github.com/microsoft/PSRule/issues/1729)
    - Added `module init` sub-command to initialize the lock file from configured options.
    - Added `module list` sub-command to list locked and unlocked modules associated with the workspace.
    - Added `version` property to the lock file schema to support versioning of the lock file.
- Engineering:
  - Bump BenchmarkDotNet to v0.13.12.
    [#1725](https://github.com/microsoft/PSRule/pull/1725)
  - Bump BenchmarkDotNet.Diagnostics.Windows to v0.13.12.
    [#1728](https://github.com/microsoft/PSRule/pull/1728)
  - Bump xunit to v2.6.6.
    [#1732](https://github.com/microsoft/PSRule/pull/1732)
  - Bump xunit.runner.visualstudio to v2.5.6.
    [#1717](https://github.com/microsoft/PSRule/pull/1717)
  - Bump System.Drawing.Common to v8.0.1.
    [#1727](https://github.com/microsoft/PSRule/pull/1727)

## v3.0.0-B0122 (pre-release)

What's changed since pre-release v3.0.0-B0093:

- General improvements:
  - **Breaking change:** Renamed `analyze` CLI command to `run` by @BernieWhite.
    [#1713](https://github.com/microsoft/PSRule/issues/1713)
  - Added `--outcome` argument for CLI to support filtering output by @bernieWhite.
    [#1706](https://github.com/microsoft/PSRule/issues/1706)
- Engineering:
  - Bump xunit to v2.6.3.
    [#1699](https://github.com/microsoft/PSRule/pull/1699)
  - Bump xunit.runner.visualstudio to v2.5.5.
    [#1700](https://github.com/microsoft/PSRule/pull/1700)
  - Bump Microsoft.NET.Test.Sdk to v17.8.0.
    [#1659](https://github.com/microsoft/PSRule/pull/1659)
  - Bump Microsoft.CodeAnalysis.NetAnalyzers to v8.0.0.
    [#1674](https://github.com/microsoft/PSRule/pull/1674)
  - Bump Microsoft.CodeAnalysis.Common to v4.8.0.
    [#1686](https://github.com/microsoft/PSRule/pull/1686)
  - Bump BenchmarkDotNet to v0.13.11.
    [#1694](https://github.com/microsoft/PSRule/pull/1694)
  - Bump BenchmarkDotNet.Diagnostics.Windows to v0.13.11.
    [#1697](https://github.com/microsoft/PSRule/pull/1697)

## v3.0.0-B0093 (pre-release)

What's changed since pre-release v3.0.0-B0084:

- Engineering:
  - Bump xunit to v2.6.1.
    [#1656](https://github.com/microsoft/PSRule/pull/1656)
  - Bump System.Drawing.Common to v8.0.0.
    [#1669](https://github.com/microsoft/PSRule/pull/1669)
- Bug fixes:
  - Fixed CLI IndexOutOfRangeException with lock file by @BernieWhite.
    [#1676](https://github.com/microsoft/PSRule/issues/1676)

## v3.0.0-B0084 (pre-release)

What's changed since release v2.9.0:

- New features:
  - Added lock file support when using CLI and related tools by @BernieWhite.
    [#1660](https://github.com/microsoft/PSRule/issues/1660)
    - The lock file used used during analysis and when installing modules to select a specific version.
- General improvements:
  - **Breaking change:** Switch to use SHA-512 for generating unbound objects by @BernieWhite.
    [#1155](https://github.com/microsoft/PSRule/issues/1155)
    - Objects that have no bound name will automatically be assigned a name based on the SHA-512 hash of the object.
    - Previously a SHA-1 hash was used, however this is no longer considered secure.
    - The name for unbound objects that are suppressed will change as a result.
    - Additionally the hash can be changed by setting the `Execution.HashAlgorithm` option.
    - See [upgrade notes][1] for details.
  - **Breaking change:** Removed deprecated execution options by @BernieWhite.
    [#1457](https://github.com/microsoft/PSRule/issues/1457)
  - **Breaking change:** Removed deprecated object properties by @BernieWhite.
    [#1601](https://github.com/microsoft/PSRule/issues/1601)
  - Expanded support for `FileHeader` assertion by @BernieWhite.
    [#1521](https://github.com/microsoft/PSRule/issues/1521)
    - Added support for `.bicepparam`, `.tsp`, `.tsx`, `.editorconfig`, `.ipynb`, and `.toml` files.
- Engineering:
  - **Breaking change:** Bump development tools to .NET 7.0 SDK by @BernieWhite.
    [#1631](https://github.com/microsoft/PSRule/issues/1631)
    - Running PSRule from PowerShell 7.x is supported on 7.3 and above.
    - Running PSRule from Windows PowerShell 5.1 is still supported but deprecated and will be removed in PSRule v4.
  - Bump Microsoft.CodeAnalysis.NetAnalyzers to v7.0.4.
    [#1602](https://github.com/microsoft/PSRule/pull/1602)
  - Bump Microsoft.CodeAnalysis.Common to v4.7.0.
    [#1593](https://github.com/microsoft/PSRule/pull/1593)
  - Bump Microsoft.NET.Test.Sdk to v17.7.2.
    [#1608](https://github.com/microsoft/PSRule/pull/1608)
  - Bump YamlDotNet to v13.7.1.
    [#1647](https://github.com/microsoft/PSRule/issues/1647)
  - Bump xunit to v2.5.3.
    [#1648](https://github.com/microsoft/PSRule/pull/1648)
  - Bump xunit.runner.visualstudio to v2.5.3.
    [#1644](https://github.com/microsoft/PSRule/pull/1644)
  - Bump BenchmarkDotNet to v0.13.10.
    [#1654](https://github.com/microsoft/PSRule/pull/1654)
  - Bump BenchmarkDotNet.Diagnostics.Windows to v0.13.10.
    [#1654](https://github.com/microsoft/PSRule/pull/1654)<|MERGE_RESOLUTION|>--- conflicted
+++ resolved
@@ -45,15 +45,12 @@
     [#1843](https://github.com/microsoft/PSRule/pull/1843)
   - Bump YamlDotNet to v15.1.6.
     [#1846](https://github.com/microsoft/PSRule/pull/1846)
-<<<<<<< HEAD
   - Bump Microsoft.CodeAnalysis.Common to v4.10.0.
     [#1854](https://github.com/microsoft/PSRule/pull/1854)
-=======
   - Bump Pester to v5.6.0.
     [#1858](https://github.com/microsoft/PSRule/pull/1858)
   - Bump PSScriptAnalyzer to v1.22.0.
     [#1858](https://github.com/microsoft/PSRule/pull/1858)
->>>>>>> cf84f5b4
 
 ## v3.0.0-B0203 (pre-release)
 
