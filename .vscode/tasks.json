{
    // See https://go.microsoft.com/fwlink/?LinkId=733558
    // for the documentation about the tasks.json format
    "version": "2.0.0",
    "tasks": [
        {
            "label": "Test",
            "detail": "Build and run unit tests.",
            "type": "shell",
            "command": "Invoke-Build Test -AssertStyle Detect",
            "group": {
                "kind": "test",
                "isDefault": true
            },
            "problemMatcher": [
                "$pester"
            ],
            "presentation": {
                "clear": true,
                "panel": "dedicated"
            }
        },
        {
            "label": "Run Pester test group",
            "detail": "Runs a specific group for Pester tests.",
            "type": "shell",
            "command": "Invoke-Build Test -AssertStyle Detect -TestGroup '${input:pesterTestGroup}'",
            "group": "test",
            "problemMatcher": [
                "$pester"
            ],
            "presentation": {
                "clear": true,
                "panel": "dedicated"
            }
        },
        {
            "label": "Analyze repository",
            "detail": "Run repository analysis.",
            "type": "shell",
            "command": "Invoke-Build AnalyzeRepository -AssertStyle Detect",
            "problemMatcher": [],
            "presentation": {
                "clear": true,
                "panel": "dedicated"
            }
        },
        {
            "label": "Build",
            "detail": "Build module.",
            "type": "shell",
            "command": "Invoke-Build Build",
            "group": {
                "kind": "build",
                "isDefault": true
            },
            "problemMatcher": []
        },
        {
            "label": "coverage",
            "type": "shell",
            "command": "Invoke-Build Test -CodeCoverage",
            "problemMatcher": [
                "$pester"
            ],
            "presentation": {
                "clear": true,
                "panel": "dedicated"
            }
        },
        {
            "label": "build-docs",
            "type": "shell",
            "command": "Invoke-Build BuildHelp",
            "problemMatcher": []
        },
        {
            "label": "scaffold-docs",
            "detail": "Generate cmdlet markdown docs.",
            "type": "shell",
            "command": "Invoke-Build ScaffoldHelp",
            "problemMatcher": []
        },
        {
            "label": "clean",
            "detail": "Clean up temporary working paths.",
            "type": "shell",
            "command": "Invoke-Build Clean",
            "problemMatcher": []
        },
        {
            "label": "script-analyzer",
            "type": "shell",
            "command": "Invoke-Build Analyze",
            "problemMatcher": []
        },
        {
            "label": "benchmark",
            "type": "shell",
            "command": "Invoke-Build Benchmark",
            "problemMatcher": [],
            "presentation": {
                "clear": true,
                "panel": "dedicated"
            }
        },
        {
            "label": "build-site",
            "type": "shell",
            "command": "Invoke-Build BuildSite",
            "problemMatcher": [],
            "presentation": {
                "clear": true,
                "panel": "dedicated"
            }
        },
        {
            "label": "Serve docs",
            "detail": "Build and run documentation site locally.",
            "type": "shell",
            "command": "mkdocs serve",
            "problemMatcher": [],
            "presentation": {
                "clear": true,
                "panel": "dedicated"
            }
        },
        {
            "type": "PSRule",
            "problemMatcher": [
                "$PSRule"
            ],
            "modules": [
                "PSRule.Rules.MSFT.OSS"
            ],
<<<<<<< HEAD
            "label": "PSRule: Run analysis",
=======
            "label": "PSRule: Run analysis for repository",
>>>>>>> 1106ef96
            "options": {
                "env": {
                    "PSRULE_OUTPUT_FORMAT": "Sarif",
                    "PSRULE_OUTPUT_PATH": "reports/ps-rule-results.sarif"
                }
            }
        }
    ],
    "inputs": [
        {
            "id": "pesterTestGroup",
            "type": "promptString",
            "description": "A group to use for Pester tests."
        }
    ]
}<|MERGE_RESOLUTION|>--- conflicted
+++ resolved
@@ -133,11 +133,7 @@
             "modules": [
                 "PSRule.Rules.MSFT.OSS"
             ],
-<<<<<<< HEAD
-            "label": "PSRule: Run analysis",
-=======
             "label": "PSRule: Run analysis for repository",
->>>>>>> 1106ef96
             "options": {
                 "env": {
                     "PSRULE_OUTPUT_FORMAT": "Sarif",
